--- conflicted
+++ resolved
@@ -90,13 +90,8 @@
                                     Array4<Real const> const& vel,
                                     Array4<Real const> const& f)
 {
-<<<<<<< HEAD
     Real l_dt = m_time.deltaT();
-    bool l_use_forces_in_trans = m_use_forces_in_trans;
-=======
-    Real l_dt = m_dt;
     bool l_use_forces_in_trans = m_godunov_use_forces_in_trans;
->>>>>>> 598d07c9
 
     const Box& domain = Geom(lev).Domain();
     const Dim3 dlo = amrex::lbound(domain);
@@ -194,13 +189,8 @@
                               Array4<Real const> const& f,
                               Real* p)
 {
-<<<<<<< HEAD
     Real l_dt = m_time.deltaT();
-    bool l_use_forces_in_trans = m_use_forces_in_trans;
-=======
-    Real l_dt = m_dt;
     bool l_use_forces_in_trans = m_godunov_use_forces_in_trans;
->>>>>>> 598d07c9
 
     const Box& domain = Geom(lev).Domain();
     const Dim3 dlo = amrex::lbound(domain);
