--- conflicted
+++ resolved
@@ -8,24 +8,6 @@
 using namespace amrex;
 
 void incflo::fillpatch_velocity (int lev, Real time, MultiFab& vel, int ng)
-<<<<<<< HEAD
-{
-    if (lev == 0) {
-        PhysBCFunct<GpuBndryFuncFab<IncfloVelFill> > physbc
-            (geom[lev], get_velocity_bcrec(),
-             IncfloVelFill{m_probtype, m_bc_velocity});
-        FillPatchSingleLevel(vel, IntVect(ng), time,
-                             {&(m_leveldata[lev]->velocity_o),
-                              &(m_leveldata[lev]->velocity)},
-                             {m_t_old[lev], m_t_new[lev]}, 0, 0, 3, geom[lev],
-                             physbc, 0);
-    } else {
-        const auto& bcrec = get_velocity_bcrec();
-        PhysBCFunct<GpuBndryFuncFab<IncfloVelFill> > cphysbc
-            (geom[lev-1], bcrec, IncfloVelFill{m_probtype, m_bc_velocity});
-        PhysBCFunct<GpuBndryFuncFab<IncfloVelFill> > fphysbc
-            (geom[lev], bcrec, IncfloVelFill{m_probtype, m_bc_velocity});
-=======
 {
     if (lev == 0) {
         PhysBCFunct<GpuBndryFuncFab<IncfloVelFill> > physbc
@@ -146,64 +128,21 @@
             (geom[lev-1], bcrec, IncfloForFill{m_probtype});
         PhysBCFunct<GpuBndryFuncFab<IncfloForFill> > fphysbc
             (geom[lev], bcrec, IncfloForFill{m_probtype});
->>>>>>> 4bb6be8b
-#ifdef AMREX_USE_EB
-        Interpolater* mapper = (EBFactory(0).isAllRegular()) ?
-            (Interpolater*)(&cell_cons_interp) : (Interpolater*)(&eb_cell_cons_interp);
-#else
-        Interpolater* mapper = &cell_cons_interp;
-#endif
-<<<<<<< HEAD
-        FillPatchTwoLevels(vel, IntVect(ng), time,
-                           {&(m_leveldata[lev-1]->velocity_o),
-                            &(m_leveldata[lev-1]->velocity)},
-                           {m_t_old[lev-1], m_t_new[lev-1]},
-                           {&(m_leveldata[lev]->velocity_o),
-                            &(m_leveldata[lev]->velocity)},
-                           {m_t_old[lev], m_t_new[lev]},
-=======
+#ifdef AMREX_USE_EB
+        Interpolater* mapper = (EBFactory(0).isAllRegular()) ?
+            (Interpolater*)(&cell_cons_interp) : (Interpolater*)(&eb_cell_cons_interp);
+#else
+        Interpolater* mapper = &cell_cons_interp;
+#endif
         FillPatchTwoLevels(gp, IntVect(ng), time,
                            {&(m_leveldata[lev-1]->gp)}, {time},
                            {&(m_leveldata[lev]->gp)}, {time},
->>>>>>> 4bb6be8b
                            0, 0, 3, geom[lev-1], geom[lev],
                            cphysbc, 0, fphysbc, 0,
                            refRatio(lev-1), mapper, bcrec, 0);
     }
 }
 
-<<<<<<< HEAD
-void incflo::fillpatch_density (int lev, Real time, MultiFab& density, int ng)
-{
-    if (lev == 0) {
-        PhysBCFunct<GpuBndryFuncFab<IncfloDenFill> > physbc(geom[lev], get_density_bcrec(),
-                                                            IncfloDenFill{m_probtype, m_bc_density});
-        FillPatchSingleLevel(density, IntVect(ng), time,
-                             {&(m_leveldata[lev]->density_o),
-                              &(m_leveldata[lev]->density)},
-                             {m_t_old[lev], m_t_new[lev]}, 0, 0, 1, geom[lev],
-                             physbc, 0);
-    } else {
-        const auto& bcrec = get_density_bcrec();
-        PhysBCFunct<GpuBndryFuncFab<IncfloDenFill> > cphysbc
-            (geom[lev-1], bcrec, IncfloDenFill{m_probtype, m_bc_density});
-        PhysBCFunct<GpuBndryFuncFab<IncfloDenFill> > fphysbc
-            (geom[lev], bcrec, IncfloDenFill{m_probtype, m_bc_density});
-#ifdef AMREX_USE_EB
-        Interpolater* mapper = (EBFactory(0).isAllRegular()) ?
-            (Interpolater*)(&cell_cons_interp) : (Interpolater*)(&eb_cell_cons_interp);
-#else
-        Interpolater* mapper = &cell_cons_interp;
-#endif
-        FillPatchTwoLevels(density, IntVect(ng), time,
-                           {&(m_leveldata[lev-1]->density_o),
-                            &(m_leveldata[lev-1]->density)},
-                           {m_t_old[lev-1], m_t_new[lev-1]},
-                           {&(m_leveldata[lev]->density_o),
-                            &(m_leveldata[lev]->density)},
-                           {m_t_old[lev], m_t_new[lev]},
-                           0, 0, 1, geom[lev-1], geom[lev],
-=======
 void incflo::fillpatch_force (Real time, Vector<MultiFab*> const& force, int ng)
 {
     const int ncomp = force[0]->nComp();
@@ -228,77 +167,11 @@
                            {force[lev-1]}, {time},
                            {force[lev  ]}, {time},
                            0, 0, ncomp, geom[lev-1], geom[lev],
->>>>>>> 4bb6be8b
-                           cphysbc, 0, fphysbc, 0,
-                           refRatio(lev-1), mapper, bcrec, 0);
-    }
-}
-
-<<<<<<< HEAD
-void incflo::fillpatch_tracer (int lev, Real time, MultiFab& tracer, int ng)
-{
-    if (m_ntrac <= 0) return;
-    if (lev == 0) {
-        PhysBCFunct<GpuBndryFuncFab<IncfloTracFill> > physbc
-            (geom[lev], get_tracer_bcrec(), IncfloTracFill{m_probtype, m_ntrac, m_bc_tracer_d});
-        FillPatchSingleLevel(tracer, IntVect(ng), time,
-                             {&(m_leveldata[lev]->tracer_o),
-                              &(m_leveldata[lev]->tracer)},
-                             {m_t_old[lev], m_t_new[lev]}, 0, 0, 1, geom[lev],
-                             physbc, 0);
-    } else {
-        const auto& bcrec = get_tracer_bcrec();
-        PhysBCFunct<GpuBndryFuncFab<IncfloTracFill> > cphysbc
-            (geom[lev-1], bcrec, IncfloTracFill{m_probtype, m_ntrac, m_bc_tracer_d});
-        PhysBCFunct<GpuBndryFuncFab<IncfloTracFill> > fphysbc
-            (geom[lev], bcrec, IncfloTracFill{m_probtype, m_ntrac, m_bc_tracer_d});
-#ifdef AMREX_USE_EB
-        Interpolater* mapper = (EBFactory(0).isAllRegular()) ?
-            (Interpolater*)(&cell_cons_interp) : (Interpolater*)(&eb_cell_cons_interp);
-#else
-        Interpolater* mapper = &cell_cons_interp;
-#endif
-        FillPatchTwoLevels(tracer, IntVect(ng), time,
-                           {&(m_leveldata[lev-1]->tracer_o),
-                            &(m_leveldata[lev-1]->tracer)},
-                           {m_t_old[lev-1], m_t_new[lev-1]},
-                           {&(m_leveldata[lev]->tracer_o),
-                            &(m_leveldata[lev]->tracer)},
-                           {m_t_old[lev], m_t_new[lev]},
-                           0, 0, m_ntrac, geom[lev-1], geom[lev],
-                           cphysbc, 0, fphysbc, 0,
-                           refRatio(lev-1), mapper, bcrec, 0);
-    }
-}
-
-void incflo::fillpatch_force (Real time, Vector<MultiFab*> const& force, int ng)
-{
-    const int ncomp = force[0]->nComp();
-    const auto& bcrec = get_force_bcrec();
-    int lev = 0;
-    {
-        PhysBCFunct<GpuBndryFuncFab<IncfloForFill> > physbc
-            (geom[lev], bcrec, IncfloForFill{m_probtype});
-        FillPatchSingleLevel(*force[lev], IntVect(ng), time,
-                             {force[lev]}, {time},
-                             0, 0, ncomp, geom[lev],
-                             physbc, 0);
-    }
-    for (lev = 1; lev <= finest_level; ++lev)
-    {
-        PhysBCFunct<GpuBndryFuncFab<IncfloForFill> > cphysbc
-            (geom[lev-1], bcrec, IncfloForFill{m_probtype});
-        PhysBCFunct<GpuBndryFuncFab<IncfloForFill> > fphysbc
-            (geom[lev  ], bcrec, IncfloForFill{m_probtype});
-        Interpolater* mapper = &pc_interp;
-        FillPatchTwoLevels(*force[lev], IntVect(ng), time,
-                           {force[lev-1]}, {time},
-                           {force[lev  ]}, {time},
-                           0, 0, ncomp, geom[lev-1], geom[lev],
-                           cphysbc, 0, fphysbc, 0,
-                           refRatio(lev-1), mapper, bcrec, 0);
-    }
-=======
+                           cphysbc, 0, fphysbc, 0,
+                           refRatio(lev-1), mapper, bcrec, 0);
+    }
+}
+
 void incflo::fillcoarsepatch_velocity (int lev, Real time, MultiFab& vel, int ng)
 {
     const auto& bcrec = get_velocity_bcrec();
@@ -379,5 +252,4 @@
                                  geom[lev-1], geom[lev],
                                  cphysbc, 0, fphysbc, 0,
                                  refRatio(lev-1), mapper, bcrec, 0);
->>>>>>> 4bb6be8b
 }