--- conflicted
+++ resolved
@@ -32,7 +32,7 @@
     {
         const Box& vbx = mfi.validbox();
         const Box& gbx = mfi.fabbox();
-        if (0 == m_probtype || 114 == m_probtype )
+        if (0 == m_probtype)
         { }
         else if (1 == m_probtype)
         {
@@ -233,86 +233,9 @@
         if (k <= half_num_cells) {
             tracer(i,j,k) = T0;
         } else {
-<<<<<<< HEAD
             tracer(i,j,k) = T0*(1.0+T0);
         }
     });
-=======
-            tracer(i,j,k) = 0.01;
-         }
-    });
-}
-
-void incflo::init_boussinesq_bubble (Box const& vbx, Box const& gbx,
-                                     Array4<Real> const& p,
-                                     Array4<Real> const& vel,
-                                     Array4<Real> const& density,
-                                     Array4<Real> const& tracer,
-                                     Box const& domain,
-                                     GpuArray<Real, AMREX_SPACEDIM> const& dx,
-                                     GpuArray<Real, AMREX_SPACEDIM> const& problo,
-                                     GpuArray<Real, AMREX_SPACEDIM> const& probhi)
-{
-    if (111 == m_probtype)
-    {
-        amrex::ParallelFor(vbx, [=] AMREX_GPU_DEVICE (int i, int j, int k) noexcept
-        {
-            vel(i,j,k,0) = 0.0;
-            vel(i,j,k,1) = 0.0;
-            vel(i,j,k,2) = 0.0;
-            density(i,j,k) = 1.0;
-
-            Real x = (i+0.5)*dx[0];
-            Real y = (j+0.5)*dx[1];
-            Real z = (k+0.5)*dx[2];
-
-            Real r = std::sqrt((x-0.5 )*(x-0.5 ) + (y-0.25)*(y-0.25) + (z-0.25)*(z-0.25));
-
-            if(r < .1)
-                tracer(i,j,k,0) = 0.0;
-            else
-                tracer(i,j,k,0) = 0.01;
-        });
-    } else if (112 == m_probtype) {
-        amrex::ParallelFor(vbx, [=] AMREX_GPU_DEVICE (int i, int j, int k) noexcept
-        {
-            vel(i,j,k,0) = 0.0;
-            vel(i,j,k,1) = 0.0;
-            vel(i,j,k,2) = 0.0;
-            density(i,j,k) = 1.0;
-
-            Real x = (i+0.5)*dx[0];
-            Real y = (j+0.5)*dx[1];
-            Real z = (k+0.5)*dx[2];
-
-            Real r = std::sqrt((x-0.25)*(x-0.25) + (y-0.5 )*(y-0.5 ) + (z-0.25)*(z-0.25));
-
-            if(r < .1)
-                tracer(i,j,k,0) = 0.0;
-            else
-                tracer(i,j,k,0) = 0.01;
-        });
-    } else if (113 == m_probtype) {
-        amrex::ParallelFor(vbx, [=] AMREX_GPU_DEVICE (int i, int j, int k) noexcept
-        {
-            vel(i,j,k,0) = 0.0;
-            vel(i,j,k,1) = 0.0;
-            vel(i,j,k,2) = 0.0;
-            density(i,j,k) = 1.0;
-
-            Real x = (i+0.5)*dx[0];
-            Real y = (j+0.5)*dx[1];
-            Real z = (k+0.5)*dx[2];
-
-            Real r = std::sqrt((x-0.25)*(x-0.25) + (y-0.25)*(y-0.25) + (z-0.5 )*(z-0.5 ));
-
-            if(r < .1)
-                tracer(i,j,k,0) = 0.0;
-            else
-                tracer(i,j,k,0) = 0.01;
-        });
-    }
->>>>>>> 598d07c9
 }
 void incflo::init_periodic_tracer (Box const& vbx, Box const& /* gbx */,
                                    Array4<Real> const& /* p */,
@@ -343,7 +266,7 @@
                                       Array4<Real> const& /* p */,
                                       Array4<Real> const& vel,
                                       Array4<Real> const& /* density */,
-                                      Array4<Real> const& /* tracer */,
+                                      Array4<Real> const& tracer,
                                       Box const& /* domain */,
                                       GpuArray<Real, AMREX_SPACEDIM> const& dx,
                                       GpuArray<Real, AMREX_SPACEDIM> const& /* problo */,
