#include <incflo.H>
#include "PlaneAveraging.H"
#include <cmath>

using namespace amrex;

void incflo::Advance()
{
    BL_PROFILE("incflo::Advance");

    // Start timing current time step
    Real strt_step = ParallelDescriptor::second();

    // Compute time step size
    int initialisation = 0;
    bool explicit_diffusion = (m_diff_type == DiffusionType::Explicit);
    ComputeDt(initialisation, explicit_diffusion);

    // Set new and old time to correctly use in fillpatching
    for(int lev = 0; lev <= finest_level; lev++)
    {
        m_t_old[lev] = m_cur_time;
        m_t_new[lev] = m_cur_time + m_dt;
    }

    if (m_verbose > 0)
    {
        amrex::Print() << "\nStep " << m_nstep + 1
                       << ": from old_time " << m_cur_time
                       << " to new time " << m_cur_time + m_dt
                       << " with dt = " << m_dt << ".\n" << std::endl;
    }

    copy_from_new_to_old_velocity();
    copy_from_new_to_old_density();
    copy_from_new_to_old_tracer();

    int ng = nghost_state();
    for (int lev = 0; lev <= finest_level; ++lev) {
        fillpatch_velocity(lev, m_t_old[lev], m_leveldata[lev]->velocity_o, ng);
        fillpatch_density(lev, m_t_old[lev], m_leveldata[lev]->density_o, ng);
        if (m_advect_tracer) {
            fillpatch_tracer(lev, m_t_old[lev], m_leveldata[lev]->tracer_o, ng);
        }
    }

   if(m_plane_averaging){
       const int axis=2;
       PlaneAveraging pa(Geom(), get_velocity_new(), get_tracer_new(), axis);

       Real vx = pa.line_velocity_xdir(m_ground_height);
       Real vy = pa.line_velocity_ydir(m_ground_height);

       m_velocity_mean_ground = std::sqrt(vx*vx + vy*vy);
       m_utau_mean_ground = m_kappa*m_velocity_mean_ground/log(m_ground_height/m_surface_roughness_z0);

       m_vx_mean_forcing = pa.line_velocity_xdir(m_abl_forcing_height);
       m_vy_mean_forcing = pa.line_velocity_ydir(m_abl_forcing_height);

       if(m_line_plot_int > 0 and m_nstep % m_line_plot_int == 0)
       {
           pa.plot_line_text("line_plot.txt", m_nstep, m_cur_time);
       }
   }
    
    ApplyPredictor();

    if (!m_use_godunov) {
        for (int lev = 0; lev <= finest_level; ++lev) {
            fillpatch_velocity(lev, m_t_new[lev], m_leveldata[lev]->velocity, ng);
            fillpatch_density(lev, m_t_new[lev], m_leveldata[lev]->density, ng);
            if (m_advect_tracer) {
                fillpatch_tracer(lev, m_t_new[lev], m_leveldata[lev]->tracer, ng);
            }
        }

        ApplyCorrector();
    }

    if (m_verbose > 2)
    {
        amrex::Print() << "End of time step: " << std::endl;
#if 0
        // xxxxx
        PrintMaxValues(m_cur_time + dt);
        if(m_probtype%10 == 3 or m_probtype == 5)
        {
            ComputeDrag();
            amrex::Print() << "Drag force = " << (*drag[0]).sum(0, false) << std::endl;
        }
#endif
    }

#if 0
    if (m_test_tracer_conservation) {
        amrex::Print() << "Sum tracer volume wgt = " << m_cur_time+dt << "   " << volWgtSum(0,*tracer[0],0) << std::endl;
    }
#endif

    // Stop timing current time step
    Real end_step = ParallelDescriptor::second() - strt_step;
    ParallelDescriptor::ReduceRealMax(end_step, ParallelDescriptor::IOProcessorNumber());
    if (m_verbose > 0)
    {
        amrex::Print() << "Time per step " << end_step << std::endl;
    }
}

//
// Apply predictor:
//
//  1. Use u = vel_old to compute
//
//      conv_u  = - u grad u
//      conv_r  = - div( u rho  )
//      conv_t  = - div( u trac )
//      eta_old     = visosity at m_cur_time
//      if (m_diff_type == DiffusionType::Explicit)
//         divtau _old = div( eta ( (grad u) + (grad u)^T ) ) / rho
//         rhs = u + dt * ( conv + divtau_old )
//      else
//         divtau_old  = 0.0
//         rhs = u + dt * conv
//
//      eta     = eta at new_time
//
//  2. Add explicit forcing term i.e. gravity + lagged pressure gradient
//
//      rhs += dt * ( g - grad(p + p0) / rho )
//
//      Note that in order to add the pressure gradient terms divided by rho,
//      we convert the velocity to momentum before adding and then convert them back.
//
//  3. A. If (m_diff_type == DiffusionType::Implicit)
//        solve implicit diffusion equation for u*
//
//     ( 1 - dt / rho * div ( eta grad ) ) u* = u^n + dt * conv_u
//                                                  + dt * ( g - grad(p + p0) / rho )
//
//     B. If (m_diff_type == DiffusionType::Crank-Nicolson)
//        solve semi-implicit diffusion equation for u*
//
//     ( 1 - (dt/2) / rho * div ( eta_old grad ) ) u* = u^n + dt * conv_u + (dt/2) / rho * div (eta_old grad) u^n
//                                                          + dt * ( g - grad(p + p0) / rho )
//
//  4. Apply projection
//
//     Add pressure gradient term back to u*:
//
//      u** = u* + dt * grad p / rho
//
//     Solve Poisson equation for phi:
//
//     div( grad(phi) / rho ) = div( u** )
//
//     Update pressure:
//
//     p = phi / dt
//
//     Update velocity, now divergence free
//
//     vel = u** - dt * grad p / rho
//
// It is assumed that the ghost cels of the old data have been filled and
// the old and new data are the same in valid region.
//
void incflo::ApplyPredictor (bool incremental_projection)
{
    BL_PROFILE("incflo::ApplyPredictor");

    // We use the new time value for things computed on the "*" state
    Real new_time = m_cur_time + m_dt;

    if (m_verbose > 2)
    {
        amrex::Print() << "Before predictor step:" << std::endl;
        PrintMaxValues(new_time);
    }

    Vector<MultiFab> vel_forces, tra_forces;
    Vector<MultiFab> vel_eta, tra_eta;
    for (int lev = 0; lev <= finest_level; ++lev) {
        vel_forces.emplace_back(grids[lev], dmap[lev], AMREX_SPACEDIM, nghost_force(),
                                MFInfo(), Factory(lev));

        if (m_advect_tracer) {
            tra_forces.emplace_back(grids[lev], dmap[lev], m_ntrac, nghost_force(),
                                    MFInfo(), Factory(lev));
        }
        vel_eta.emplace_back(grids[lev], dmap[lev], 1, 1, MFInfo(), Factory(lev));
        if (m_advect_tracer) {
            tra_eta.emplace_back(grids[lev], dmap[lev], m_ntrac, 1, MFInfo(), Factory(lev));
        }
    }

<<<<<<< HEAD
    compute_forces(GetVecOfPtrs(vel_forces), GetVecOfPtrs(tra_forces),
                   get_velocity_old_const(), get_density_old_const(), get_tracer_old_const(),m_dt);
=======
    compute_vel_forces(GetVecOfPtrs(vel_forces), get_velocity_old_const(), 
                                                 get_density_old_const(), get_tracer_old_const());
    compute_tra_forces(GetVecOfPtrs(tra_forces));
>>>>>>> 8cba31c5

    compute_viscosity(GetVecOfPtrs(vel_eta), GetVecOfPtrs(tra_eta),
                      get_density_old_const(), get_velocity_old_const(), get_tracer_old_const(),
                      m_cur_time, 1);

    if (need_divtau()) {
        get_diffusion_tensor_op()->compute_divtau(get_divtau_old(),
                                                  get_velocity_old_const(),
                                                  get_density_old_const(),
                                                  GetVecOfConstPtrs(vel_eta),
                                                  m_cur_time);
        for (int lev = 0; lev <= finest_level; ++lev) {
            MultiFab::Add(vel_forces[lev], m_leveldata[lev]->divtau_o, 0, 0, AMREX_SPACEDIM, 0);
        }

        if (m_advect_tracer) {
            get_diffusion_scalar_op()->compute_laps(get_laps_old(),
                                                    get_tracer_old_const(),
                                                    get_density_old_const(),
                                                    GetVecOfConstPtrs(tra_eta),
                                                    m_cur_time);
            for (int lev = 0; lev <= finest_level; ++lev) {
                MultiFab::Add(tra_forces[lev], m_leveldata[lev]->laps_o, 0, 0, m_ntrac, 0);
            }
        }
    }

    if (m_use_godunov and nghost_force() > 0) {
        fillpatch_force(m_cur_time, GetVecOfPtrs(vel_forces), nghost_force());
        if (m_advect_tracer) {
            fillpatch_force(m_cur_time, GetVecOfPtrs(tra_forces), nghost_force());
        }
    }

    Vector<MultiFab> u_mac(finest_level+1), v_mac(finest_level+1), w_mac(finest_level+1);
    int ngmac = nghost_mac();

    for (int lev = 0; lev <= finest_level; ++lev) {
        u_mac[lev].define(amrex::convert(grids[lev],IntVect::TheDimensionVector(0)), dmap[lev],
                          1, ngmac, MFInfo(), Factory(lev));
        v_mac[lev].define(amrex::convert(grids[lev],IntVect::TheDimensionVector(1)), dmap[lev],
                          1, ngmac, MFInfo(), Factory(lev));
        w_mac[lev].define(amrex::convert(grids[lev],IntVect::TheDimensionVector(2)), dmap[lev],
                          1, ngmac, MFInfo(), Factory(lev));
        if (ngmac > 0) {
            u_mac[lev].setBndry(0.0);
            v_mac[lev].setBndry(0.0);
            w_mac[lev].setBndry(0.0);
        }
    }

    // if ( m_use_godunov) Compute the explicit advective terms R_u^(n+1/2), R_s^(n+1/2) and R_t^(n+1/2)
    // if (!m_use_godunov) Compute the explicit advective terms R_u^n      , R_s^n       and R_t^n
    compute_convective_term(get_conv_velocity_old(), get_conv_density_old(), get_conv_tracer_old(),
                            get_velocity_old_const(), get_density_old_const(), get_tracer_old_const(),
                            GetVecOfPtrs(u_mac), GetVecOfPtrs(v_mac),
                            GetVecOfPtrs(w_mac), 
                            GetVecOfConstPtrs(vel_forces), GetVecOfConstPtrs(tra_forces),
                            m_cur_time);

    // Define local variables for lambda to capture.
    Real l_dt = m_dt;
    bool l_constant_density = m_constant_density;
    int l_ntrac = (m_advect_tracer) ? m_ntrac : 0;
    for (int lev = 0; lev <= finest_level; lev++)
    {
        auto& ld = *m_leveldata[lev];
#ifdef _OPENMP
#pragma omp parallel if (Gpu::notInLaunchRegion())
#endif
        for (MFIter mfi(ld.velocity,TilingIfNotGPU()); mfi.isValid(); ++mfi)
        {
            Box const& bx = mfi.tilebox();
            Array4<Real> const& vel = ld.velocity.array(mfi);
            Array4<Real> const& rho = ld.density.array(mfi);
            Array4<Real> const& tra = ld.tracer.array(mfi);
            Array4<Real const> const& dvdt = ld.conv_velocity_o.const_array(mfi);
            Array4<Real const> const& drdt = ld.conv_density_o.const_array(mfi);
            Array4<Real const> const& dtdt = ld.conv_tracer_o.const_array(mfi);
            Array4<Real const> const& vel_f = vel_forces[lev].const_array(mfi);
            Array4<Real const> const& tra_f = (l_ntrac > 0) ? tra_forces[lev].const_array(mfi)
                                                            : Array4<Real const>{};
            // if need_divtau()==true, the forces have already included diffusion terms
            if (need_divtau() and m_diff_type != DiffusionType::Explicit) {
                Array4<Real const> const& divtau = ld.divtau_o.const_array(mfi);
                Array4<Real const> laps;
                if (m_advect_tracer) {
                    laps = ld.laps_o.const_array(mfi);
                }
                // It's either implicit or Crank-Nicolson.
                Real s = (m_diff_type == DiffusionType::Implicit) ? -1.0 : -0.5;
                amrex::ParallelFor(bx, [=] AMREX_GPU_DEVICE (int i, int j, int k) noexcept
                {
                    vel(i,j,k,0) += l_dt*(dvdt(i,j,k,0)+vel_f(i,j,k,0)+s*divtau(i,j,k,0));
                    vel(i,j,k,1) += l_dt*(dvdt(i,j,k,1)+vel_f(i,j,k,1)+s*divtau(i,j,k,1));
                    vel(i,j,k,2) += l_dt*(dvdt(i,j,k,2)+vel_f(i,j,k,2)+s*divtau(i,j,k,2));

                    if (!l_constant_density) {
                        rho(i,j,k) += l_dt * drdt(i,j,k);
                    }

                    for (int n = 0; n < l_ntrac; ++n) {
                        tra(i,j,k,n) += l_dt * (dtdt(i,j,k,n)+tra_f(i,j,k,n)+s*laps(i,j,k,n));
                    }
                });
            } else {
                amrex::ParallelFor(bx, [=] AMREX_GPU_DEVICE (int i, int j, int k) noexcept
                {
                    vel(i,j,k,0) += l_dt*(dvdt(i,j,k,0)+vel_f(i,j,k,0));
                    vel(i,j,k,1) += l_dt*(dvdt(i,j,k,1)+vel_f(i,j,k,1));
                    vel(i,j,k,2) += l_dt*(dvdt(i,j,k,2)+vel_f(i,j,k,2));

                    if (!l_constant_density) {
                        rho(i,j,k) += l_dt * drdt(i,j,k);
                    }

                    for (int n = 0; n < l_ntrac; ++n) {
                        tra(i,j,k,n) += l_dt * (dtdt(i,j,k,n)+tra_f(i,j,k,n));
                    }
                });
            }
        }
    }

    // Solve diffusion equation for u* but using eta_old at old time
    if (m_diff_type == DiffusionType::Crank_Nicolson || m_diff_type == DiffusionType::Implicit)
    {
        const int ng_diffusion = 1;
        for (int lev = 0; lev <= finest_level; ++lev) {
            fillphysbc_velocity(lev, new_time, m_leveldata[lev]->velocity, ng_diffusion);
            if (m_advect_tracer) {
                fillphysbc_tracer(lev, new_time, m_leveldata[lev]->tracer, ng_diffusion);
            }
        }

        Real dt_diff = (m_diff_type == DiffusionType::Implicit) ? m_dt : 0.5*m_dt;
        get_diffusion_tensor_op()->diffuse_velocity(get_velocity_new(),
                                                    get_density_new_const(),
                                                    GetVecOfConstPtrs(vel_eta),
                                                    m_cur_time, dt_diff);
        if (m_advect_tracer) {
            get_diffusion_scalar_op()->diffuse_scalar(get_tracer_new(),
                                                      get_density_new(),
                                                      GetVecOfConstPtrs(tra_eta),
                                                      m_cur_time, dt_diff);
        }
    }

    // **********************************************************************************************
    // 
    // Project velocity field, update pressure
    // 
    // **********************************************************************************************
    ApplyProjection(new_time, m_dt, incremental_projection);

    // **********************************************************************************************
    // 
    // Over-write velocity in cells with vfrac < 1e-4
    // 
    // **********************************************************************************************
    incflo_correct_small_cells(get_velocity_new(),
                               GetVecOfConstPtrs(u_mac), GetVecOfConstPtrs(v_mac),
                               GetVecOfConstPtrs(w_mac));
}

//
// Apply corrector:
//
//  Output variables from the predictor are labelled _pred
//
//  1. Use u = vel_pred to compute
//
//      conv_u  = - u grad u
//      conv_r  = - u grad rho
//      conv_t  = - u grad trac
//      eta     = viscosity
//      divtau  = div( eta ( (grad u) + (grad u)^T ) ) / rho
//
//      conv_u  = 0.5 (conv_u + conv_u_pred)
//      conv_r  = 0.5 (conv_r + conv_r_pred)
//      conv_t  = 0.5 (conv_t + conv_t_pred)
//      if (m_diff_type == DiffusionType::Explicit)
//         divtau  = divtau at new_time using (*) state
//      else
//         divtau  = 0.0
//      eta     = eta at new_time
//
//     rhs = u + dt * ( conv + divtau )
//
//  2. Add explicit forcing term i.e. gravity + lagged pressure gradient
//
//      rhs += dt * ( g - grad(p + p0) / rho )
//
//      Note that in order to add the pressure gradient terms divided by rho,
//      we convert the velocity to momentum before adding and then convert them back.
//
//  3. A. If (m_diff_type == DiffusionType::Implicit)
//        solve implicit diffusion equation for u*
//
//     ( 1 - dt / rho * div ( eta grad ) ) u* = u^n + dt * conv_u
//                                                  + dt * ( g - grad(p + p0) / rho )
//
//     B. If (m_diff_type == DiffusionType::Crank-Nicolson)
//        solve semi-implicit diffusion equation for u*
//
//     ( 1 - (dt/2) / rho * div ( eta grad ) ) u* = u^n + dt * conv_u + (dt/2) / rho * div (eta_old grad) u^n
//                                                      + dt * ( g - grad(p + p0) / rho )
//
//  4. Apply projection
//
//     Add pressure gradient term back to u*:
//
//      u** = u* + dt * grad p / rho
//
//     Solve Poisson equation for phi:
//
//     div( grad(phi) / rho ) = div( u** )
//
//     Update pressure:
//
//     p = phi / dt
//
//     Update velocity, now divergence free
//
//     vel = u** - dt * grad p / rho
//
void incflo::ApplyCorrector()
{
    BL_PROFILE("incflo::ApplyCorrector");

    // We use the new time value for things computed on the "*" state
    Real new_time = m_cur_time + m_dt;

    if (m_verbose > 2)
    {
        amrex::Print() << "Before corrector step:" << std::endl;
        PrintMaxValues(new_time);
    }

    // **********************************************************************************************
    // 
    // We only reach the corrector if !m_use_godunov which means we don't use the forces
    //    in constructing the advection term
    // 
    // **********************************************************************************************
    Vector<MultiFab> vel_forces, tra_forces;
    Vector<MultiFab> vel_eta, tra_eta;
    for (int lev = 0; lev <= finest_level; ++lev) {
        vel_forces.emplace_back(grids[lev], dmap[lev], AMREX_SPACEDIM, nghost_force(),
                                MFInfo(), Factory(lev));
        if (m_advect_tracer) {
            tra_forces.emplace_back(grids[lev], dmap[lev], m_ntrac, nghost_force(),
                                    MFInfo(), Factory(lev));
        }
        vel_eta.emplace_back(grids[lev], dmap[lev], 1, 1, MFInfo(), Factory(lev));
        if (m_advect_tracer) {
            tra_eta.emplace_back(grids[lev], dmap[lev], m_ntrac, 1, MFInfo(), Factory(lev));
        }
    }

    // **********************************************************************************************
    // 
    // Compute convective / conservative update
    // 
    // **********************************************************************************************

    Vector<MultiFab> u_mac(finest_level+1), v_mac(finest_level+1), w_mac(finest_level+1);
    int ngmac = nghost_mac();

    for (int lev = 0; lev <= finest_level; ++lev) {
        u_mac[lev].define(amrex::convert(grids[lev],IntVect::TheDimensionVector(0)), dmap[lev],
                          1, ngmac, MFInfo(), Factory(lev));
        v_mac[lev].define(amrex::convert(grids[lev],IntVect::TheDimensionVector(1)), dmap[lev],
                          1, ngmac, MFInfo(), Factory(lev));
        w_mac[lev].define(amrex::convert(grids[lev],IntVect::TheDimensionVector(2)), dmap[lev],
                          1, ngmac, MFInfo(), Factory(lev));
        if (ngmac > 0) {
            u_mac[lev].setBndry(0.0);
            v_mac[lev].setBndry(0.0);
            w_mac[lev].setBndry(0.0);
        }
    }

    compute_convective_term(get_conv_velocity_new(), get_conv_density_new(), get_conv_tracer_new(),
                            get_velocity_new_const(), get_density_new_const(), get_tracer_new_const(),
                            GetVecOfPtrs(u_mac), GetVecOfPtrs(v_mac),
                            GetVecOfPtrs(w_mac), 
                            {}, {}, new_time);

<<<<<<< HEAD
    compute_forces(GetVecOfPtrs(vel_forces), GetVecOfPtrs(tra_forces),
                   get_velocity_new_const(), get_density_new_const(), get_tracer_new_const(),m_dt);
=======
    compute_vel_forces(GetVecOfPtrs(vel_forces), get_velocity_new_const(), 
                                                 get_density_new_const(), get_tracer_new_const());
    compute_tra_forces(GetVecOfPtrs(tra_forces));
>>>>>>> 8cba31c5

    compute_viscosity(GetVecOfPtrs(vel_eta), GetVecOfPtrs(tra_eta),
                      get_density_new_const(), get_velocity_new_const(), get_tracer_new_const(),
                      new_time, 1);

    if (m_diff_type == DiffusionType::Explicit) {
        get_diffusion_tensor_op()->compute_divtau(get_divtau_new(),
                                                  get_velocity_new_const(),
                                                  get_density_new_const(),
                                                  GetVecOfConstPtrs(vel_eta),
                                                  m_cur_time);
        if (m_advect_tracer) {
            get_diffusion_scalar_op()->compute_laps(get_laps_new(),
                                                    get_tracer_new_const(),
                                                    get_density_new_const(),
                                                    GetVecOfConstPtrs(tra_eta),
                                                    m_cur_time);
        }
    }

    // Define local variables for lambda to capture.
    Real l_dt = m_dt;
    bool l_constant_density = m_constant_density;
    int l_ntrac = (m_advect_tracer) ? m_ntrac : 0;
    for (int lev = 0; lev <= finest_level; ++lev)
    {
        auto& ld = *m_leveldata[lev];

#ifdef _OPENMP
#pragma omp parallel if (Gpu::notInLaunchRegion())
#endif
        for (MFIter mfi(ld.velocity,TilingIfNotGPU()); mfi.isValid(); ++mfi)
        {
            Box const& bx = mfi.tilebox();
            Array4<Real> const& vel = ld.velocity.array(mfi);
            Array4<Real> const& rho = ld.density.array(mfi);
            Array4<Real> const& tra = ld.tracer.array(mfi);
            Array4<Real const> const& vel_o = ld.velocity_o.const_array(mfi);
            Array4<Real const> const& rho_o = ld.density_o.const_array(mfi);
            Array4<Real const> const& tra_o = ld.tracer_o.const_array(mfi);
            Array4<Real const> const& dvdt = ld.conv_velocity.const_array(mfi);
            Array4<Real const> const& drdt = ld.conv_density.const_array(mfi);
            Array4<Real const> const& dtdt = ld.conv_tracer.const_array(mfi);
            Array4<Real const> const& dvdt_o = ld.conv_velocity_o.const_array(mfi);
            Array4<Real const> const& drdt_o = ld.conv_density_o.const_array(mfi);
            Array4<Real const> const& dtdt_o = ld.conv_tracer_o.const_array(mfi);
            Array4<Real const> const& vel_f = vel_forces[lev].const_array(mfi);
            Array4<Real const> const& tra_f = (l_ntrac > 0) ? tra_forces[lev].const_array(mfi)
                                                            : Array4<Real const>{};

            if (m_diff_type == DiffusionType::Explicit) {
                Array4<Real const> const& divtau_o = ld.divtau_o.const_array(mfi);
                Array4<Real const> const& divtau   = ld.divtau.const_array(mfi);
                Array4<Real const> const& laps_o = (l_ntrac > 0) ? ld.laps_o.const_array(mfi)
                                                                 : Array4<Real const>{};
                Array4<Real const> const& laps   = (l_ntrac > 0) ? ld.laps.const_array(mfi)
                                                                 : Array4<Real const>{};
                amrex::ParallelFor(bx, [=] AMREX_GPU_DEVICE (int i, int j, int k) noexcept
                {
                    for (int idim = 0; idim < AMREX_SPACEDIM; ++idim) {
                        vel(i,j,k,idim) = vel_o(i,j,k,idim) + l_dt*
                            (0.5*(dvdt_o(i,j,k,idim)+dvdt(i,j,k,idim)
                                +divtau_o(i,j,k,idim)+divtau(i,j,k,idim))
                             +vel_f(i,j,k,idim));
                    }

                    if (!l_constant_density) {
                        rho(i,j,k) = rho_o(i,j,k) + l_dt * 0.5*(drdt(i,j,k)+drdt_o(i,j,k));
                    }

                    for (int n = 0; n < l_ntrac; ++n) {
                        tra(i,j,k,n) = tra_o(i,j,k,n) + l_dt *
                            (0.5*(dtdt(i,j,k,n)+dtdt_o(i,j,k,n)+laps_o(i,j,k,n)+laps(i,j,k,n))
                             +tra_f(i,j,k,n));
                    }
                });
            } else if (m_diff_type == DiffusionType::Crank_Nicolson) {
                Array4<Real const> const& divtau_o = ld.divtau_o.const_array(mfi);
                Array4<Real const> const& laps_o = (l_ntrac > 0) ? ld.laps_o.const_array(mfi)
                                                                 : Array4<Real const>{};
                amrex::ParallelFor(bx, [=] AMREX_GPU_DEVICE (int i, int j, int k) noexcept
                {
                    for (int idim = 0; idim < AMREX_SPACEDIM; ++idim) {
                        vel(i,j,k,idim) = vel_o(i,j,k,idim) + l_dt*
                            (0.5*(dvdt_o(i,j,k,idim)+dvdt(i,j,k,idim))+vel_f(i,j,k,idim) 
                                +divtau_o(i,j,k,idim));
                    }

                    if (!l_constant_density) {
                        rho(i,j,k) = rho_o(i,j,k) + l_dt * 0.5*(drdt(i,j,k)+drdt_o(i,j,k));
                    }

                    for (int n = 0; n < l_ntrac; ++n) {
                        tra(i,j,k,n) = tra_o(i,j,k,n) + l_dt *
                            (0.5*(dtdt(i,j,k,n)+dtdt_o(i,j,k,n))+tra_f(i,j,k,n)
                                +laps_o(i,j,k,n));
                    }
                });
            } else {
                amrex::ParallelFor(bx, [=] AMREX_GPU_DEVICE (int i, int j, int k) noexcept
                {
                    for (int idim = 0; idim < AMREX_SPACEDIM; ++idim) {
                        vel(i,j,k,idim) = vel_o(i,j,k,idim) + l_dt*
                            (0.5*(dvdt_o(i,j,k,idim)+dvdt(i,j,k,idim))+vel_f(i,j,k,idim));
                    }

                    if (!l_constant_density) {
                        rho(i,j,k) = rho_o(i,j,k) + l_dt * 0.5*(drdt(i,j,k)+drdt_o(i,j,k));
                    }

                    for (int n = 0; n < l_ntrac; ++n) {
                        tra(i,j,k,n) = tra_o(i,j,k,n) + l_dt *
                            (0.5*(dtdt(i,j,k,n)+dtdt_o(i,j,k,n))+tra_f(i,j,k,n));
                    }
                });
            }
        }
    }

    // **********************************************************************************************
    // 
    // Solve diffusion equation for u* at t^{n+1} but using eta at predicted new time
    // 
    // **********************************************************************************************

    if (m_diff_type == DiffusionType::Crank_Nicolson || m_diff_type == DiffusionType::Implicit)
    {
        const int ng_diffusion = 1;
        for (int lev = 0; lev <= finest_level; ++lev) {
            fillphysbc_velocity(lev, new_time, m_leveldata[lev]->velocity, ng_diffusion);
            if (m_advect_tracer) {
                fillphysbc_tracer(lev, new_time, m_leveldata[lev]->tracer, ng_diffusion);
            }
        }

        Real dt_diff = (m_diff_type == DiffusionType::Implicit) ? m_dt : 0.5*m_dt;
        get_diffusion_tensor_op()->diffuse_velocity(get_velocity_new(),
                                                    get_density_new_const(),
                                                    GetVecOfConstPtrs(vel_eta),
                                                    new_time, dt_diff);
        if (m_advect_tracer) {
            get_diffusion_scalar_op()->diffuse_scalar(get_tracer_new(),
                                                      get_density_new(),
                                                      GetVecOfConstPtrs(tra_eta),
                                                      new_time, dt_diff);
        }
    }

    // **********************************************************************************************
    // 
    // Project velocity field, update pressure
    bool incremental = false;
    ApplyProjection(new_time, m_dt, incremental);

    // **********************************************************************************************
    // 
    // Over-write velocity in cells with vfrac < 1e-4
    // 
    // **********************************************************************************************
    incflo_correct_small_cells(get_velocity_new(),
                               GetVecOfConstPtrs(u_mac), GetVecOfConstPtrs(v_mac),
                               GetVecOfConstPtrs(w_mac));
<<<<<<< HEAD
}

void incflo::compute_forces (Vector<MultiFab*> const& vel_forces,
                             Vector<MultiFab*> const& tra_forces,
                             Vector<MultiFab const*> const& velocity,
                             Vector<MultiFab const*> const& density,
                             Vector<MultiFab const*> const& tracer,
                             Real dt)
{
    // For now we don't have any external forces on the scalars
    if (m_advect_tracer) {
        for (int lev = 0; lev <= finest_level; ++lev) {
            tra_forces[lev]->setVal(0.0);
        }
    }

    GpuArray<Real,3> l_gravity{m_gravity[0],m_gravity[1],m_gravity[2]};
    GpuArray<Real,3> l_gp0{m_gp0[0], m_gp0[1], m_gp0[2]};
    
    GpuArray<Real,3> east = {m_east[0],m_east[1],m_east[2]};
    GpuArray<Real,3> north = {m_north[0],m_north[1],m_north[2]};
    GpuArray<Real,3> up = {m_up[0],m_up[1],m_up[2]};
     
    const Real sinphi = m_sinphi;
    const Real cosphi = m_cosphi;
    const Real corfac = m_corfac;

    const Real u = m_ic_u;
    const Real v = m_ic_v;
    
    const Real umean = m_vx_mean_forcing;//fixme get rid of this global storage
    const Real vmean = m_vy_mean_forcing;//fixme get rid of this global storage
    
    const Real T0 = m_temperature_values[0];
    const Real thermalExpansionCoeff = m_thermalExpansionCoeff;
    AMREX_ALWAYS_ASSERT(thermalExpansionCoeff>0.0);
    
#ifdef _OPENMP
#pragma omp parallel if (Gpu::notInLaunchRegion())
#endif
    for (int lev = 0; lev <= finest_level; ++lev) {
        for (MFIter mfi(*vel_forces[lev],TilingIfNotGPU()); mfi.isValid(); ++mfi)
        {
            Box const& bx = mfi.tilebox();
            Array4<Real> const& vel_f = vel_forces[lev]->array(mfi);
            Array4<Real const> const& rho = density[lev]->const_array(mfi);
            Array4<Real const> const& gradp = m_leveldata[lev]->gp.const_array(mfi);

            if (m_use_boussinesq) {
                // This uses a Boussinesq approximation where the buoyancy depends on
                //      first tracer rather than density
                Array4<Real const> const& tra = tracer[lev]->const_array(mfi);
                amrex::ParallelFor(bx, [=] AMREX_GPU_DEVICE (int i, int j, int k) noexcept
                {
                    Real rhoinv = 1.0/rho(i,j,k);
                    Real ft = thermalExpansionCoeff*(T0-tra(i,j,k));
                    vel_f(i,j,k,0) = -gradp(i,j,k,0)*rhoinv + l_gravity[0] * ft;
                    vel_f(i,j,k,1) = -gradp(i,j,k,1)*rhoinv + l_gravity[1] * ft;
                    vel_f(i,j,k,2) = -gradp(i,j,k,2)*rhoinv + l_gravity[2] * ft;
                });
            } else {
                amrex::ParallelFor(bx, [=] AMREX_GPU_DEVICE (int i, int j, int k) noexcept
                {
                    Real rhoinv = 1.0/rho(i,j,k);
                    vel_f(i,j,k,0) = -(gradp(i,j,k,0)+l_gp0[0])*rhoinv + l_gravity[0];
                    vel_f(i,j,k,1) = -(gradp(i,j,k,1)+l_gp0[1])*rhoinv + l_gravity[1];
                    vel_f(i,j,k,2) = -(gradp(i,j,k,2)+l_gp0[2])*rhoinv + l_gravity[2];
                });
            }
            
            if(m_use_coriolis){
                
                Array4<Real const> const& vel = velocity[lev]->const_array(mfi);
                
                amrex::ParallelFor(bx, [=] AMREX_GPU_DEVICE (int i, int j, int k) noexcept
                {
                    
                    const Real ue = east[0]*vel(i,j,k,0) + east[1]*vel(i,j,k,1) + east[2]*vel(i,j,k,2);
                    const Real un = north[0]*vel(i,j,k,0) + north[1]*vel(i,j,k,1) + north[2]*vel(i,j,k,2);
                    const Real uu = up[0]*vel(i,j,k,0) + up[1]*vel(i,j,k,1) + up[2]*vel(i,j,k,2);

                    const Real ae = +corfac*(un*sinphi - uu*cosphi);
                    const Real an = -corfac*ue*sinphi;
                    const Real au = +corfac*ue*cosphi;

                    const Real ax = ae*east[0] + an*north[0] + au*up[0];
                    const Real ay = ae*east[1] + an*north[1] + au*up[1];
                    const Real az = ae*east[2] + an*north[2] + au*up[2];//fixme do we turn the z component off?
                    
                    vel_f(i,j,k,0) += ax;
                    vel_f(i,j,k,1) += ay;
                    vel_f(i,j,k,2) += az;
                    
                });
            }
            
            if(m_use_abl_forcing){
                const Real dudt = (u-umean)/dt;// fixme make sure this is the correct dt and not dt/2
                const Real dvdt = (v-vmean)/dt;
                amrex::ParallelFor(bx, [=] AMREX_GPU_DEVICE (int i, int j, int k) noexcept
                {
                    vel_f(i,j,k,0) += dudt;
                    vel_f(i,j,k,1) += dvdt;
                    // vel_f(i,j,k,2) -= 0.0; // assuming periodic in x,y-dir so do not drive flow in z-dir
                });
            }
            
        }
    }
=======
>>>>>>> 8cba31c5
}<|MERGE_RESOLUTION|>--- conflicted
+++ resolved
@@ -193,14 +193,10 @@
         }
     }
 
-<<<<<<< HEAD
-    compute_forces(GetVecOfPtrs(vel_forces), GetVecOfPtrs(tra_forces),
-                   get_velocity_old_const(), get_density_old_const(), get_tracer_old_const(),m_dt);
-=======
+
     compute_vel_forces(GetVecOfPtrs(vel_forces), get_velocity_old_const(), 
                                                  get_density_old_const(), get_tracer_old_const());
     compute_tra_forces(GetVecOfPtrs(tra_forces));
->>>>>>> 8cba31c5
 
     compute_viscosity(GetVecOfPtrs(vel_eta), GetVecOfPtrs(tra_eta),
                       get_density_old_const(), get_velocity_old_const(), get_tracer_old_const(),
@@ -490,14 +486,10 @@
                             GetVecOfPtrs(w_mac), 
                             {}, {}, new_time);
 
-<<<<<<< HEAD
-    compute_forces(GetVecOfPtrs(vel_forces), GetVecOfPtrs(tra_forces),
-                   get_velocity_new_const(), get_density_new_const(), get_tracer_new_const(),m_dt);
-=======
+
     compute_vel_forces(GetVecOfPtrs(vel_forces), get_velocity_new_const(), 
                                                  get_density_new_const(), get_tracer_new_const());
     compute_tra_forces(GetVecOfPtrs(tra_forces));
->>>>>>> 8cba31c5
 
     compute_viscosity(GetVecOfPtrs(vel_eta), GetVecOfPtrs(tra_eta),
                       get_density_new_const(), get_velocity_new_const(), get_tracer_new_const(),
@@ -660,116 +652,4 @@
     incflo_correct_small_cells(get_velocity_new(),
                                GetVecOfConstPtrs(u_mac), GetVecOfConstPtrs(v_mac),
                                GetVecOfConstPtrs(w_mac));
-<<<<<<< HEAD
-}
-
-void incflo::compute_forces (Vector<MultiFab*> const& vel_forces,
-                             Vector<MultiFab*> const& tra_forces,
-                             Vector<MultiFab const*> const& velocity,
-                             Vector<MultiFab const*> const& density,
-                             Vector<MultiFab const*> const& tracer,
-                             Real dt)
-{
-    // For now we don't have any external forces on the scalars
-    if (m_advect_tracer) {
-        for (int lev = 0; lev <= finest_level; ++lev) {
-            tra_forces[lev]->setVal(0.0);
-        }
-    }
-
-    GpuArray<Real,3> l_gravity{m_gravity[0],m_gravity[1],m_gravity[2]};
-    GpuArray<Real,3> l_gp0{m_gp0[0], m_gp0[1], m_gp0[2]};
-    
-    GpuArray<Real,3> east = {m_east[0],m_east[1],m_east[2]};
-    GpuArray<Real,3> north = {m_north[0],m_north[1],m_north[2]};
-    GpuArray<Real,3> up = {m_up[0],m_up[1],m_up[2]};
-     
-    const Real sinphi = m_sinphi;
-    const Real cosphi = m_cosphi;
-    const Real corfac = m_corfac;
-
-    const Real u = m_ic_u;
-    const Real v = m_ic_v;
-    
-    const Real umean = m_vx_mean_forcing;//fixme get rid of this global storage
-    const Real vmean = m_vy_mean_forcing;//fixme get rid of this global storage
-    
-    const Real T0 = m_temperature_values[0];
-    const Real thermalExpansionCoeff = m_thermalExpansionCoeff;
-    AMREX_ALWAYS_ASSERT(thermalExpansionCoeff>0.0);
-    
-#ifdef _OPENMP
-#pragma omp parallel if (Gpu::notInLaunchRegion())
-#endif
-    for (int lev = 0; lev <= finest_level; ++lev) {
-        for (MFIter mfi(*vel_forces[lev],TilingIfNotGPU()); mfi.isValid(); ++mfi)
-        {
-            Box const& bx = mfi.tilebox();
-            Array4<Real> const& vel_f = vel_forces[lev]->array(mfi);
-            Array4<Real const> const& rho = density[lev]->const_array(mfi);
-            Array4<Real const> const& gradp = m_leveldata[lev]->gp.const_array(mfi);
-
-            if (m_use_boussinesq) {
-                // This uses a Boussinesq approximation where the buoyancy depends on
-                //      first tracer rather than density
-                Array4<Real const> const& tra = tracer[lev]->const_array(mfi);
-                amrex::ParallelFor(bx, [=] AMREX_GPU_DEVICE (int i, int j, int k) noexcept
-                {
-                    Real rhoinv = 1.0/rho(i,j,k);
-                    Real ft = thermalExpansionCoeff*(T0-tra(i,j,k));
-                    vel_f(i,j,k,0) = -gradp(i,j,k,0)*rhoinv + l_gravity[0] * ft;
-                    vel_f(i,j,k,1) = -gradp(i,j,k,1)*rhoinv + l_gravity[1] * ft;
-                    vel_f(i,j,k,2) = -gradp(i,j,k,2)*rhoinv + l_gravity[2] * ft;
-                });
-            } else {
-                amrex::ParallelFor(bx, [=] AMREX_GPU_DEVICE (int i, int j, int k) noexcept
-                {
-                    Real rhoinv = 1.0/rho(i,j,k);
-                    vel_f(i,j,k,0) = -(gradp(i,j,k,0)+l_gp0[0])*rhoinv + l_gravity[0];
-                    vel_f(i,j,k,1) = -(gradp(i,j,k,1)+l_gp0[1])*rhoinv + l_gravity[1];
-                    vel_f(i,j,k,2) = -(gradp(i,j,k,2)+l_gp0[2])*rhoinv + l_gravity[2];
-                });
-            }
-            
-            if(m_use_coriolis){
-                
-                Array4<Real const> const& vel = velocity[lev]->const_array(mfi);
-                
-                amrex::ParallelFor(bx, [=] AMREX_GPU_DEVICE (int i, int j, int k) noexcept
-                {
-                    
-                    const Real ue = east[0]*vel(i,j,k,0) + east[1]*vel(i,j,k,1) + east[2]*vel(i,j,k,2);
-                    const Real un = north[0]*vel(i,j,k,0) + north[1]*vel(i,j,k,1) + north[2]*vel(i,j,k,2);
-                    const Real uu = up[0]*vel(i,j,k,0) + up[1]*vel(i,j,k,1) + up[2]*vel(i,j,k,2);
-
-                    const Real ae = +corfac*(un*sinphi - uu*cosphi);
-                    const Real an = -corfac*ue*sinphi;
-                    const Real au = +corfac*ue*cosphi;
-
-                    const Real ax = ae*east[0] + an*north[0] + au*up[0];
-                    const Real ay = ae*east[1] + an*north[1] + au*up[1];
-                    const Real az = ae*east[2] + an*north[2] + au*up[2];//fixme do we turn the z component off?
-                    
-                    vel_f(i,j,k,0) += ax;
-                    vel_f(i,j,k,1) += ay;
-                    vel_f(i,j,k,2) += az;
-                    
-                });
-            }
-            
-            if(m_use_abl_forcing){
-                const Real dudt = (u-umean)/dt;// fixme make sure this is the correct dt and not dt/2
-                const Real dvdt = (v-vmean)/dt;
-                amrex::ParallelFor(bx, [=] AMREX_GPU_DEVICE (int i, int j, int k) noexcept
-                {
-                    vel_f(i,j,k,0) += dudt;
-                    vel_f(i,j,k,1) += dvdt;
-                    // vel_f(i,j,k,2) -= 0.0; // assuming periodic in x,y-dir so do not drive flow in z-dir
-                });
-            }
-            
-        }
-    }
-=======
->>>>>>> 8cba31c5
 }