--- conflicted
+++ resolved
@@ -83,7 +83,6 @@
         amrex::Print() << "Time per step " << end_step << std::endl;
     }
 }
-<<<<<<< HEAD
 
 //
 // Apply predictor:
@@ -95,7 +94,7 @@
 //      conv_t  = - div( u trac )
 //      eta_old     = visosity at m_time.current_time()
 //      if (m_diff_type == DiffusionType::Explicit)
-//         divtau _old = div( eta ( (grad u) + (grad u)^T ) ) / rho
+//         divtau _old = div( eta ( (grad u) + (grad u)^T ) ) / rho^n
 //         rhs = u + dt * ( conv + divtau_old )
 //      else
 //         divtau_old  = 0.0
@@ -105,7 +104,7 @@
 //
 //  2. Add explicit forcing term i.e. gravity + lagged pressure gradient
 //
-//      rhs += dt * ( g - grad(p + p0) / rho )
+//      rhs += dt * ( g - grad(p + p0) / rho^nph )
 //
 //      Note that in order to add the pressure gradient terms divided by rho,
 //      we convert the velocity to momentum before adding and then convert them back.
@@ -113,24 +112,25 @@
 //  3. A. If (m_diff_type == DiffusionType::Implicit)
 //        solve implicit diffusion equation for u*
 //
-//     ( 1 - dt / rho * div ( eta grad ) ) u* = u^n + dt * conv_u
-//                                                  + dt * ( g - grad(p + p0) / rho )
+//     ( 1 - dt / rho^nph * div ( eta grad ) ) u* = u^n + dt * conv_u
+//                                                  + dt * ( g - grad(p + p0) / rho^nph )
 //
 //     B. If (m_diff_type == DiffusionType::Crank-Nicolson)
 //        solve semi-implicit diffusion equation for u*
 //
-//     ( 1 - (dt/2) / rho * div ( eta_old grad ) ) u* = u^n + dt * conv_u + (dt/2) / rho * div (eta_old grad) u^n
-//                                                          + dt * ( g - grad(p + p0) / rho )
+//     ( 1 - (dt/2) / rho^nph * div ( eta_old grad ) ) u* = u^n +
+//            dt * conv_u + (dt/2) / rho * div (eta_old grad) u^n
+//          + dt * ( g - grad(p + p0) / rho^nph )
 //
 //  4. Apply projection
 //
 //     Add pressure gradient term back to u*:
 //
-//      u** = u* + dt * grad p / rho
+//      u** = u* + dt * grad p / rho^nph
 //
 //     Solve Poisson equation for phi:
 //
-//     div( grad(phi) / rho ) = div( u** )
+//     div( grad(phi) / rho^nph ) = div( u** )
 //
 //     Update pressure:
 //
@@ -138,7 +138,7 @@
 //
 //     Update velocity, now divergence free
 //
-//     vel = u** - dt * grad p / rho
+//     vel = u** - dt * grad p / rho^nph
 //
 // It is assumed that the ghost cels of the old data have been filled and
 // the old and new data are the same in valid region.
@@ -156,60 +156,9 @@
         PrintMaxValues(new_time);
     }
 
-    Vector<MultiFab> vel_forces, tra_forces;
-    Vector<MultiFab> vel_eta, tra_eta;
-    for (int lev = 0; lev <= finest_level; ++lev) {
-        vel_forces.emplace_back(grids[lev], dmap[lev], AMREX_SPACEDIM, nghost_force(),
-                                MFInfo(), Factory(lev));
-
-        if (m_advect_tracer) {
-            tra_forces.emplace_back(grids[lev], dmap[lev], m_ntrac, nghost_force(),
-                                    MFInfo(), Factory(lev));
-        }
-        vel_eta.emplace_back(grids[lev], dmap[lev], 1, 1, MFInfo(), Factory(lev));
-        if (m_advect_tracer) {
-            tra_eta.emplace_back(grids[lev], dmap[lev], m_ntrac, 1, MFInfo(), Factory(lev));
-        }
-    }
-
-
-    compute_vel_forces(GetVecOfPtrs(vel_forces), get_velocity_old_const(), 
-                                                 get_density_old_const(), get_tracer_old_const());
-    compute_tra_forces(GetVecOfPtrs(tra_forces));
-
-    compute_viscosity(GetVecOfPtrs(vel_eta), GetVecOfPtrs(tra_eta),
-                      get_density_old_const(), get_velocity_old_const(), get_tracer_old_const(),
-                      m_time.current_time(), 1);
-
-    if (need_divtau()) {
-        get_diffusion_tensor_op()->compute_divtau(get_divtau_old(),
-                                                  get_velocity_old_const(),
-                                                  get_density_old_const(),
-                                                  GetVecOfConstPtrs(vel_eta),
-                                                  m_time.current_time());
-        for (int lev = 0; lev <= finest_level; ++lev) {
-            MultiFab::Add(vel_forces[lev], m_leveldata[lev]->divtau_o, 0, 0, AMREX_SPACEDIM, 0);
-        }
-
-        if (m_advect_tracer) {
-            get_diffusion_scalar_op()->compute_laps(get_laps_old(),
-                                                    get_tracer_old_const(),
-                                                    get_density_old_const(),
-                                                    GetVecOfConstPtrs(tra_eta),
-                                                    m_time.current_time());
-            for (int lev = 0; lev <= finest_level; ++lev) {
-                MultiFab::Add(tra_forces[lev], m_leveldata[lev]->laps_o, 0, 0, m_ntrac, 0);
-            }
-        }
-    }
-
-    if (m_use_godunov and nghost_force() > 0) {
-        fillpatch_force(m_time.current_time(), GetVecOfPtrs(vel_forces), nghost_force());
-        if (m_advect_tracer) {
-            fillpatch_force(m_time.current_time(), GetVecOfPtrs(tra_forces), nghost_force());
-        }
-    }
-
+    // *************************************************************************************
+    // Allocate space for the MAC velocities
+    // *************************************************************************************
     Vector<MultiFab> u_mac(finest_level+1), v_mac(finest_level+1), w_mac(finest_level+1);
     int ngmac = nghost_mac();
 
@@ -227,19 +176,247 @@
         }
     }
 
+    // *************************************************************************************
+    // Allocate space for half-time density
+    // *************************************************************************************
+    Vector<MultiFab> density_nph;
+    for (int lev = 0; lev <= finest_level; ++lev)
+        density_nph.emplace_back(grids[lev], dmap[lev], 1, 1, MFInfo(), Factory(lev));
+
+    // Forcing terms
+    Vector<MultiFab> vel_forces, tra_forces;
+
+    Vector<MultiFab> vel_eta, tra_eta;
+
+    // *************************************************************************************
+    // Allocate space for the forcing terms
+    // *************************************************************************************
+    for (int lev = 0; lev <= finest_level; ++lev) {
+        vel_forces.emplace_back(grids[lev], dmap[lev], AMREX_SPACEDIM, nghost_force(),
+                                MFInfo(), Factory(lev));
+
+        if (m_advect_tracer) {
+            tra_forces.emplace_back(grids[lev], dmap[lev], m_ntrac, nghost_force(),
+                                    MFInfo(), Factory(lev));
+        }
+        vel_eta.emplace_back(grids[lev], dmap[lev], 1, 1, MFInfo(), Factory(lev));
+        if (m_advect_tracer) {
+            tra_eta.emplace_back(grids[lev], dmap[lev], m_ntrac, 1, MFInfo(), Factory(lev));
+        }
+    }
+
+    // *************************************************************************************
+    // Define the forcing terms to use in the Godunov prediction
+    // *************************************************************************************
+    if (m_use_godunov)
+    {
+        compute_vel_forces(GetVecOfPtrs(vel_forces), get_velocity_old_const(),
+                           get_density_old_const(),
+                           get_tracer_old_const(), get_tracer_old_const());
+
+        // Note this is forcing for (rho s), not for s
+        if (m_advect_tracer)
+           compute_tra_forces(GetVecOfPtrs(tra_forces), get_density_old_const());
+    }
+
+    // *************************************************************************************
+    // Compute viscosity / diffusive coefficients
+    // *************************************************************************************
+    compute_viscosity(GetVecOfPtrs(vel_eta), GetVecOfPtrs(tra_eta),
+                      get_density_old_const(), get_velocity_old_const(), get_tracer_old_const(),
+                      m_time.current_time(), 1);
+
+    // *************************************************************************************
+    // Compute explicit viscous term
+    // *************************************************************************************
+    if (need_divtau()) {
+        get_diffusion_tensor_op()->compute_divtau(get_divtau_old(),
+                                                  get_velocity_old_const(),
+                                                  get_density_old_const(),
+                                                  GetVecOfConstPtrs(vel_eta));
+        if (m_godunov_include_diff_in_forcing)
+            for (int lev = 0; lev <= finest_level; ++lev)
+                MultiFab::Add(vel_forces[lev], m_leveldata[lev]->divtau_o, 0, 0, AMREX_SPACEDIM, 0);
+    }
+
+    // *************************************************************************************
+    // Compute explicit diffusive terms
+    // *************************************************************************************
+    if (m_advect_tracer && need_divtau()) {
+        get_diffusion_scalar_op()->compute_laps(get_laps_old(),
+                                                get_tracer_old_const(),
+                                                get_density_old_const(),
+                                                GetVecOfConstPtrs(tra_eta));
+        if (m_godunov_include_diff_in_forcing)
+            for (int lev = 0; lev <= finest_level; ++lev)
+                MultiFab::Add(tra_forces[lev], m_leveldata[lev]->laps_o, 0, 0, m_ntrac, 0);
+    }
+
+    if (m_use_godunov and nghost_force() > 0) {
+        fillpatch_force(m_time.current_time(), GetVecOfPtrs(vel_forces), nghost_force());
+        if (m_advect_tracer) {
+            fillpatch_force(m_time.current_time(), GetVecOfPtrs(tra_forces), nghost_force());
+        }
+    }
+
+    // *************************************************************************************
     // if ( m_use_godunov) Compute the explicit advective terms R_u^(n+1/2), R_s^(n+1/2) and R_t^(n+1/2)
     // if (!m_use_godunov) Compute the explicit advective terms R_u^n      , R_s^n       and R_t^n
+    // Note that "get_conv_tracer_old" returns div(rho u tracer)
+    // *************************************************************************************
     compute_convective_term(get_conv_velocity_old(), get_conv_density_old(), get_conv_tracer_old(),
                             get_velocity_old_const(), get_density_old_const(), get_tracer_old_const(),
                             GetVecOfPtrs(u_mac), GetVecOfPtrs(v_mac),
-                            GetVecOfPtrs(w_mac), 
+                            GetVecOfPtrs(w_mac),
                             GetVecOfConstPtrs(vel_forces), GetVecOfConstPtrs(tra_forces),
                             m_time.current_time());
 
+    // *************************************************************************************
     // Define local variables for lambda to capture.
+    // *************************************************************************************
     Real l_dt = m_time.deltaT();
     bool l_constant_density = m_constant_density;
+
+    // *************************************************************************************
+    // Update density first
+    // *************************************************************************************
+    if (l_constant_density)
+    {
+        for (int lev = 0; lev <= finest_level; lev++)
+            MultiFab::Copy(density_nph[lev], m_leveldata[lev]->density_o, 0, 0, 1, 1);
+    } else {
+        for (int lev = 0; lev <= finest_level; lev++)
+        {
+            auto& ld = *m_leveldata[lev];
+#ifdef _OPENMP
+#pragma omp parallel if (Gpu::notInLaunchRegion())
+#endif
+            for (MFIter mfi(ld.velocity,TilingIfNotGPU()); mfi.isValid(); ++mfi)
+            {
+                Box const& bx = mfi.tilebox();
+                Array4<Real  const> const& rho_o  = ld.density_o.const_array(mfi);
+                Array4<Real> const& rho_new       = ld.density.array(mfi);
+                Array4<Real> const& rho_nph       = density_nph[lev].array(mfi);
+                Array4<Real const> const& drdt    = ld.conv_density_o.const_array(mfi);
+
+                amrex::ParallelFor(bx, [=] AMREX_GPU_DEVICE (int i, int j, int k) noexcept
+                {
+                    rho_new(i,j,k) = rho_o(i,j,k) + l_dt * drdt(i,j,k);
+                    rho_nph(i,j,k) = 0.5 * (rho_o(i,j,k) + rho_new(i,j,k));
+                });
+            } // mfi
+        } // lev
+
+    } // not constant density
+
+    // *************************************************************************************
+    // Compute (or if Godunov, re-compute) the tracer forcing terms (forcing for (rho s), not for s)
+    // *************************************************************************************
+    if (m_advect_tracer)
+       compute_tra_forces(GetVecOfPtrs(tra_forces), GetVecOfConstPtrs(density_nph));
+
+    // *************************************************************************************
+    // Update the tracer next
+    // *************************************************************************************
     int l_ntrac = (m_advect_tracer) ? m_ntrac : 0;
+
+    if (m_advect_tracer)
+    {
+        for (int lev = 0; lev <= finest_level; lev++)
+        {
+            auto& ld = *m_leveldata[lev];
+#ifdef _OPENMP
+#pragma omp parallel if (Gpu::notInLaunchRegion())
+#endif
+            for (MFIter mfi(ld.tracer,TilingIfNotGPU()); mfi.isValid(); ++mfi)
+            {
+                Box const& bx = mfi.tilebox();
+                Array4<Real const> const& tra_o   = ld.tracer_o.const_array(mfi);
+                Array4<Real const> const& rho_o   = ld.density_o.const_array(mfi);
+                Array4<Real> const& tra           = ld.tracer.array(mfi);
+                Array4<Real const> const& rho     = ld.density.const_array(mfi);
+                Array4<Real const> const& dtdt_o  = ld.conv_tracer_o.const_array(mfi);
+                Array4<Real const> const& tra_f   = (l_ntrac > 0) ? tra_forces[lev].const_array(mfi)
+                                                                  : Array4<Real const>{};
+
+                if (m_diff_type == DiffusionType::Explicit)
+                {
+                    Array4<Real const> const& laps_o = (l_ntrac > 0) ? ld.laps_o.const_array(mfi)
+                                                                     : Array4<Real const>{};
+                    amrex::ParallelFor(bx, [=] AMREX_GPU_DEVICE (int i, int j, int k) noexcept
+                    {
+                        // (rho trac)^new = (rho trac)^old + dt * (
+                        //                   div(rho trac u) + div (mu grad trac) + rho * f_t
+                        for (int n = 0; n < l_ntrac; ++n)
+                        {
+                            tra(i,j,k,n) = rho_o(i,j,k)*tra_o(i,j,k,n) + l_dt *
+                                ( dtdt_o(i,j,k,n) + tra_f(i,j,k,n) + laps_o(i,j,k,n) );
+
+                            tra(i,j,k,n) /= rho(i,j,k);
+                        }
+                    });
+                }
+                else if (m_diff_type == DiffusionType::Crank_Nicolson)
+                {
+                    Array4<Real const> const& laps_o = (l_ntrac > 0) ? ld.laps_o.const_array(mfi)
+                                                                     : Array4<Real const>{};
+                    amrex::ParallelFor(bx, [=] AMREX_GPU_DEVICE (int i, int j, int k) noexcept
+                    {
+                        for (int n = 0; n < l_ntrac; ++n)
+                        {
+                            tra(i,j,k,n) = rho_o(i,j,k)*tra_o(i,j,k,n) + l_dt *
+                                ( dtdt_o(i,j,k,n) + tra_f(i,j,k,n) + 0.5 * laps_o(i,j,k,n) );
+
+                            tra(i,j,k,n) /= rho(i,j,k);
+                        }
+                    });
+                }
+                else if (m_diff_type == DiffusionType::Implicit)
+                {
+                    amrex::ParallelFor(bx, [=] AMREX_GPU_DEVICE (int i, int j, int k) noexcept
+                    {
+                        for (int n = 0; n < l_ntrac; ++n)
+                        {
+                            tra(i,j,k,n) = rho_o(i,j,k)*tra_o(i,j,k,n) + l_dt *
+                                ( dtdt_o(i,j,k,n) + tra_f(i,j,k,n) );
+
+                            tra(i,j,k,n) /= rho(i,j,k);
+                        }
+                    });
+                }
+            } // mfi
+        } // lev
+    } // if (m_advect_tracer)
+
+    // *************************************************************************************
+    // Solve diffusion equation for tracer
+    // *************************************************************************************
+    if ( m_advect_tracer &&
+        (m_diff_type == DiffusionType::Crank_Nicolson || m_diff_type == DiffusionType::Implicit) )
+    {
+        const int ng_diffusion = 1;
+        for (int lev = 0; lev <= finest_level; ++lev)
+            fillphysbc_tracer(lev, new_time, m_leveldata[lev]->tracer, ng_diffusion);
+
+        Real dt_diff = (m_diff_type == DiffusionType::Implicit) ? m_time.deltaT() : 0.5*m_time.deltaT();
+        get_diffusion_scalar_op()->diffuse_scalar(get_tracer_new(),
+                                                  get_density_new(),
+                                                  GetVecOfConstPtrs(tra_eta),
+                                                  dt_diff);
+    } // if (m_advect_tracer)
+
+    // *************************************************************************************
+    // Define (or if use_godunov, re-define) the forcing terms, without the viscous terms
+    //    and using the half-time density
+    // *************************************************************************************
+    compute_vel_forces(GetVecOfPtrs(vel_forces), get_velocity_old_const(),
+                       GetVecOfConstPtrs(density_nph),
+                       get_tracer_old_const(), get_tracer_new_const());
+
+
+    // *************************************************************************************
+    // Update the velocity
+    // *************************************************************************************
     for (int lev = 0; lev <= finest_level; lev++)
     {
         auto& ld = *m_leveldata[lev];
@@ -250,57 +427,45 @@
         {
             Box const& bx = mfi.tilebox();
             Array4<Real> const& vel = ld.velocity.array(mfi);
-            Array4<Real> const& rho = ld.density.array(mfi);
-            Array4<Real> const& tra = ld.tracer.array(mfi);
             Array4<Real const> const& dvdt = ld.conv_velocity_o.const_array(mfi);
-            Array4<Real const> const& drdt = ld.conv_density_o.const_array(mfi);
-            Array4<Real const> const& dtdt = ld.conv_tracer_o.const_array(mfi);
             Array4<Real const> const& vel_f = vel_forces[lev].const_array(mfi);
-            Array4<Real const> const& tra_f = (l_ntrac > 0) ? tra_forces[lev].const_array(mfi)
-                                                            : Array4<Real const>{};
-            // if need_divtau()==true, the forces have already included diffusion terms
-            if (need_divtau() and m_diff_type != DiffusionType::Explicit) {
-                Array4<Real const> const& divtau = ld.divtau_o.const_array(mfi);
-                Array4<Real const> laps;
-                if (m_advect_tracer) {
-                    laps = ld.laps_o.const_array(mfi);
-                }
-                // It's either implicit or Crank-Nicolson.
-                Real s = (m_diff_type == DiffusionType::Implicit) ? -1.0 : -0.5;
-                amrex::ParallelFor(bx, [=] AMREX_GPU_DEVICE (int i, int j, int k) noexcept
-                {
-                    vel(i,j,k,0) += l_dt*(dvdt(i,j,k,0)+vel_f(i,j,k,0)+s*divtau(i,j,k,0));
-                    vel(i,j,k,1) += l_dt*(dvdt(i,j,k,1)+vel_f(i,j,k,1)+s*divtau(i,j,k,1));
-                    vel(i,j,k,2) += l_dt*(dvdt(i,j,k,2)+vel_f(i,j,k,2)+s*divtau(i,j,k,2));
-
-                    if (!l_constant_density) {
-                        rho(i,j,k) += l_dt * drdt(i,j,k);
-                    }
-
-                    for (int n = 0; n < l_ntrac; ++n) {
-                        tra(i,j,k,n) += l_dt * (dtdt(i,j,k,n)+tra_f(i,j,k,n)+s*laps(i,j,k,n));
-                    }
-                });
-            } else {
+
+            if (m_diff_type == DiffusionType::Implicit) {
+
                 amrex::ParallelFor(bx, [=] AMREX_GPU_DEVICE (int i, int j, int k) noexcept
                 {
                     vel(i,j,k,0) += l_dt*(dvdt(i,j,k,0)+vel_f(i,j,k,0));
                     vel(i,j,k,1) += l_dt*(dvdt(i,j,k,1)+vel_f(i,j,k,1));
                     vel(i,j,k,2) += l_dt*(dvdt(i,j,k,2)+vel_f(i,j,k,2));
-
-                    if (!l_constant_density) {
-                        rho(i,j,k) += l_dt * drdt(i,j,k);
-                    }
-
-                    for (int n = 0; n < l_ntrac; ++n) {
-                        tra(i,j,k,n) += l_dt * (dtdt(i,j,k,n)+tra_f(i,j,k,n));
-                    }
                 });
             }
-        }
-    }
-
+            else if (m_diff_type == DiffusionType::Crank_Nicolson)
+            {
+
+                Array4<Real const> const& divtau_o = ld.divtau_o.const_array(mfi);
+                amrex::ParallelFor(bx, [=] AMREX_GPU_DEVICE (int i, int j, int k) noexcept
+                {
+                    vel(i,j,k,0) += l_dt*(dvdt(i,j,k,0)+vel_f(i,j,k,0)+0.5*divtau_o(i,j,k,0));
+                    vel(i,j,k,1) += l_dt*(dvdt(i,j,k,1)+vel_f(i,j,k,1)+0.5*divtau_o(i,j,k,1));
+                    vel(i,j,k,2) += l_dt*(dvdt(i,j,k,2)+vel_f(i,j,k,2)+0.5*divtau_o(i,j,k,2));
+                });
+            }
+            else if (m_diff_type == DiffusionType::Explicit)
+            {
+                Array4<Real const> const& divtau_o = ld.divtau_o.const_array(mfi);
+                amrex::ParallelFor(bx, [=] AMREX_GPU_DEVICE (int i, int j, int k) noexcept
+                {
+                    vel(i,j,k,0) += l_dt*(dvdt(i,j,k,0)+vel_f(i,j,k,0)+divtau_o(i,j,k,0));
+                    vel(i,j,k,1) += l_dt*(dvdt(i,j,k,1)+vel_f(i,j,k,1)+divtau_o(i,j,k,1));
+                    vel(i,j,k,2) += l_dt*(dvdt(i,j,k,2)+vel_f(i,j,k,2)+divtau_o(i,j,k,2));
+                });
+            }
+        } // mfi
+    } // lev
+
+    // *************************************************************************************
     // Solve diffusion equation for u* but using eta_old at old time
+    // *************************************************************************************
     if (m_diff_type == DiffusionType::Crank_Nicolson || m_diff_type == DiffusionType::Implicit)
     {
         const int ng_diffusion = 1;
@@ -315,31 +480,26 @@
         get_diffusion_tensor_op()->diffuse_velocity(get_velocity_new(),
                                                     get_density_new_const(),
                                                     GetVecOfConstPtrs(vel_eta),
-                                                    m_time.current_time(), dt_diff);
-        if (m_advect_tracer) {
-            get_diffusion_scalar_op()->diffuse_scalar(get_tracer_new(),
-                                                      get_density_new(),
-                                                      GetVecOfConstPtrs(tra_eta),
-                                                      m_time.current_time(), dt_diff);
-        }
-    }
-
-    // **********************************************************************************************
-    // 
+                                                    dt_diff);
+    }
+
+    // **********************************************************************************************
+    //
     // Project velocity field, update pressure
-    // 
-    // **********************************************************************************************
-    ApplyProjection(new_time, m_time.deltaT(), incremental_projection);
-
-    // **********************************************************************************************
-    // 
+    //
+    // **********************************************************************************************
+    ApplyProjection(GetVecOfConstPtrs(density_nph),new_time, m_time.deltaT(), incremental_projection);
+
+    // **********************************************************************************************
+    //
     // Over-write velocity in cells with vfrac < 1e-4
-    // 
+    //
     // **********************************************************************************************
     incflo_correct_small_cells(get_velocity_new(),
                                GetVecOfConstPtrs(u_mac), GetVecOfConstPtrs(v_mac),
                                GetVecOfConstPtrs(w_mac));
 }
+
 
 //
 // Apply corrector:
@@ -415,33 +575,9 @@
         PrintMaxValues(new_time);
     }
 
-    // **********************************************************************************************
-    // 
-    // We only reach the corrector if !m_use_godunov which means we don't use the forces
-    //    in constructing the advection term
-    // 
-    // **********************************************************************************************
-    Vector<MultiFab> vel_forces, tra_forces;
-    Vector<MultiFab> vel_eta, tra_eta;
-    for (int lev = 0; lev <= finest_level; ++lev) {
-        vel_forces.emplace_back(grids[lev], dmap[lev], AMREX_SPACEDIM, nghost_force(),
-                                MFInfo(), Factory(lev));
-        if (m_advect_tracer) {
-            tra_forces.emplace_back(grids[lev], dmap[lev], m_ntrac, nghost_force(),
-                                    MFInfo(), Factory(lev));
-        }
-        vel_eta.emplace_back(grids[lev], dmap[lev], 1, 1, MFInfo(), Factory(lev));
-        if (m_advect_tracer) {
-            tra_eta.emplace_back(grids[lev], dmap[lev], m_ntrac, 1, MFInfo(), Factory(lev));
-        }
-    }
-
-    // **********************************************************************************************
-    // 
-    // Compute convective / conservative update
-    // 
-    // **********************************************************************************************
-
+    // *************************************************************************************
+    // Allocate space for the MAC velocities
+    // *************************************************************************************
     Vector<MultiFab> u_mac(finest_level+1), v_mac(finest_level+1), w_mac(finest_level+1);
     int ngmac = nghost_mac();
 
@@ -459,40 +595,217 @@
         }
     }
 
+    // *************************************************************************************
+    // Allocate space for half-time density
+    // *************************************************************************************
+    Vector<MultiFab> density_nph;
+    for (int lev = 0; lev <= finest_level; ++lev) {
+        density_nph.emplace_back(grids[lev], dmap[lev], 1, 0, MFInfo(), Factory(lev));
+    }
+
+    // **********************************************************************************************
+    // We only reach the corrector if !m_use_godunov which means we don't use the forces
+    //    in constructing the advection term
+    // **********************************************************************************************
+    Vector<MultiFab> vel_forces, tra_forces;
+    Vector<MultiFab> vel_eta, tra_eta;
+    for (int lev = 0; lev <= finest_level; ++lev) {
+        vel_forces.emplace_back(grids[lev], dmap[lev], AMREX_SPACEDIM, nghost_force(),
+                                MFInfo(), Factory(lev));
+        if (m_advect_tracer) {
+            tra_forces.emplace_back(grids[lev], dmap[lev], m_ntrac, nghost_force(),
+                                    MFInfo(), Factory(lev));
+        }
+        vel_eta.emplace_back(grids[lev], dmap[lev], 1, 1, MFInfo(), Factory(lev));
+        if (m_advect_tracer) {
+            tra_eta.emplace_back(grids[lev], dmap[lev], m_ntrac, 1, MFInfo(), Factory(lev));
+        }
+    }
+
+    // **********************************************************************************************
+    // Compute the explicit "new" advective terms R_u^(n+1,*), R_r^(n+1,*) and R_t^(n+1,*)
+    // Note that "get_conv_tracer_new" returns div(rho u tracer)
+    // *************************************************************************************
     compute_convective_term(get_conv_velocity_new(), get_conv_density_new(), get_conv_tracer_new(),
                             get_velocity_new_const(), get_density_new_const(), get_tracer_new_const(),
                             GetVecOfPtrs(u_mac), GetVecOfPtrs(v_mac),
-                            GetVecOfPtrs(w_mac), 
+                            GetVecOfPtrs(w_mac),
                             {}, {}, new_time);
 
-
-    compute_vel_forces(GetVecOfPtrs(vel_forces), get_velocity_new_const(), 
-                                                 get_density_new_const(), get_tracer_new_const());
-    compute_tra_forces(GetVecOfPtrs(tra_forces));
-
+    // *************************************************************************************
+    // Compute viscosity / diffusive coefficients
+    // *************************************************************************************
     compute_viscosity(GetVecOfPtrs(vel_eta), GetVecOfPtrs(tra_eta),
                       get_density_new_const(), get_velocity_new_const(), get_tracer_new_const(),
                       new_time, 1);
 
+    // Here we create divtau of the (n+1,*) state that was computed in the predictor;
+    //      we use this laps only if DiffusionType::Explicit
     if (m_diff_type == DiffusionType::Explicit) {
         get_diffusion_tensor_op()->compute_divtau(get_divtau_new(),
                                                   get_velocity_new_const(),
                                                   get_density_new_const(),
-                                                  GetVecOfConstPtrs(vel_eta),
-                                                  m_time.current_time());
+                                                  GetVecOfConstPtrs(vel_eta));
         if (m_advect_tracer) {
             get_diffusion_scalar_op()->compute_laps(get_laps_new(),
                                                     get_tracer_new_const(),
                                                     get_density_new_const(),
-                                                    GetVecOfConstPtrs(tra_eta),
-                                                    m_time.current_time());
-        }
-    }
-
+                                                    GetVecOfConstPtrs(tra_eta));
+        }
+    }
+
+    // *************************************************************************************
     // Define local variables for lambda to capture.
+    // *************************************************************************************
     Real l_dt = m_time.deltaT();
     bool l_constant_density = m_constant_density;
     int l_ntrac = (m_advect_tracer) ? m_ntrac : 0;
+
+    // *************************************************************************************
+    // Update density first
+    // *************************************************************************************
+    if (l_constant_density)
+    {
+        for (int lev = 0; lev <= finest_level; lev++)
+            MultiFab::Copy(density_nph[lev], m_leveldata[lev]->density_o, 0, 0, 1, 0);
+    } else {
+        for (int lev = 0; lev <= finest_level; lev++)
+        {
+            auto& ld = *m_leveldata[lev];
+#ifdef _OPENMP
+#pragma omp parallel if (Gpu::notInLaunchRegion())
+#endif
+            for (MFIter mfi(ld.velocity,TilingIfNotGPU()); mfi.isValid(); ++mfi)
+            {
+                Box const& bx = mfi.tilebox();
+                Array4<Real const> const& rho_o  = ld.density_o.const_array(mfi);
+                Array4<Real> const& rho_n        = ld.density.array(mfi);
+                Array4<Real> const& rho_nph      = density_nph[lev].array(mfi);
+                Array4<Real const> const& drdt_o = ld.conv_density_o.const_array(mfi);
+                Array4<Real const> const& drdt   = ld.conv_density.const_array(mfi);
+
+                amrex::ParallelFor(bx, [=] AMREX_GPU_DEVICE (int i, int j, int k) noexcept
+                {
+                        rho_n  (i,j,k) = rho_o(i,j,k) + l_dt * 0.5*(drdt(i,j,k)+drdt_o(i,j,k));
+                        rho_nph(i,j,k) = 0.5 * (rho_o(i,j,k) + rho_n(i,j,k));
+                });
+            } // mfi
+        } // lev
+    } // not constant density
+
+    // *************************************************************************************
+    // Compute the tracer forcing terms (forcing for (rho s), not for s)
+    // *************************************************************************************
+    if (m_advect_tracer)
+        compute_tra_forces(GetVecOfPtrs(tra_forces),  GetVecOfConstPtrs(density_nph));
+
+    // *************************************************************************************
+    // Update the tracer next (note that dtdt already has rho in it)
+    // (rho trac)^new = (rho trac)^old + dt * (
+    //                   div(rho trac u) + div (mu grad trac) + rho * f_t
+    // *************************************************************************************
+    if (m_advect_tracer)
+    {
+        for (int lev = 0; lev <= finest_level; lev++)
+        {
+            auto& ld = *m_leveldata[lev];
+#ifdef _OPENMP
+#pragma omp parallel if (Gpu::notInLaunchRegion())
+#endif
+            for (MFIter mfi(ld.tracer,TilingIfNotGPU()); mfi.isValid(); ++mfi)
+            {
+                Box const& bx = mfi.tilebox();
+                Array4<Real const> const& tra_o   = ld.tracer_o.const_array(mfi);
+                Array4<Real const> const& rho_o   = ld.density_o.const_array(mfi);
+                Array4<Real      > const& tra     = ld.tracer.array(mfi);
+                Array4<Real const> const& rho     = ld.density.const_array(mfi);
+                Array4<Real const> const& rho_nph = density_nph[lev].const_array(mfi);
+                Array4<Real const> const& dtdt_o  = ld.conv_tracer_o.const_array(mfi);
+                Array4<Real const> const& dtdt    = ld.conv_tracer.const_array(mfi);
+                Array4<Real const> const& tra_f   = (l_ntrac > 0) ? tra_forces[lev].const_array(mfi)
+                                                                : Array4<Real const>{};
+
+                if (m_diff_type == DiffusionType::Explicit)
+                {
+                    Array4<Real const> const& laps_o = (l_ntrac > 0) ? ld.laps_o.const_array(mfi)
+                                                                     : Array4<Real const>{};
+                    Array4<Real const> const& laps   = (l_ntrac > 0) ? ld.laps.const_array(mfi)
+                                                                     : Array4<Real const>{};
+                    amrex::ParallelFor(bx, [=] AMREX_GPU_DEVICE (int i, int j, int k) noexcept
+                    {
+                        for (int n = 0; n < l_ntrac; ++n)
+                        {
+                            tra(i,j,k,n) = rho_o(i,j,k)*tra_o(i,j,k,n) + l_dt *
+                                ( 0.5*(  dtdt(i,j,k,n) + dtdt_o(i,j,k,n))
+                                 +0.5*(laps_o(i,j,k,n) +   laps(i,j,k,n))
+                                   +    tra_f(i,j,k,n) );
+
+                            tra(i,j,k,n) /= rho(i,j,k);
+                        }
+                    });
+                }
+                else if (m_diff_type == DiffusionType::Crank_Nicolson)
+                {
+                    Array4<Real const> const& laps_o = (l_ntrac > 0) ? ld.laps_o.const_array(mfi)
+                                                                     : Array4<Real const>{};
+                    amrex::ParallelFor(bx, [=] AMREX_GPU_DEVICE (int i, int j, int k) noexcept
+                    {
+                        for (int n = 0; n < l_ntrac; ++n)
+                        {
+                            tra(i,j,k,n) = rho_o(i,j,k)*tra_o(i,j,k,n) + l_dt *
+                                ( 0.5*(  dtdt(i,j,k,n) + dtdt_o(i,j,k,n))
+                                 +0.5*(laps_o(i,j,k,n)                  )
+                                   +    tra_f(i,j,k,n) );
+
+                            tra(i,j,k,n) /= rho(i,j,k);
+                        }
+                    });
+                }
+                else if (m_diff_type == DiffusionType::Implicit)
+                {
+                    amrex::ParallelFor(bx, [=] AMREX_GPU_DEVICE (int i, int j, int k) noexcept
+                    {
+                        for (int n = 0; n < l_ntrac; ++n)
+                        {
+                            tra(i,j,k,n) = rho_o(i,j,k)*tra_o(i,j,k,n) + l_dt *
+                                ( 0.5*( dtdt(i,j,k,n)+dtdt_o(i,j,k,n))
+                                   +   tra_f(i,j,k,n) );
+
+                            tra(i,j,k,n) /= rho(i,j,k);
+                        }
+                    });
+                }
+            } // mfi
+        } // lev
+    } // if (m_advect_tracer)
+
+    // *************************************************************************************
+    // Solve diffusion equation for tracer
+    // *************************************************************************************
+    if ( m_advect_tracer &&
+        (m_diff_type == DiffusionType::Crank_Nicolson || m_diff_type == DiffusionType::Implicit) )
+    {
+        const int ng_diffusion = 1;
+        for (int lev = 0; lev <= finest_level; ++lev)
+            fillphysbc_tracer(lev, new_time, m_leveldata[lev]->tracer, ng_diffusion);
+
+        Real dt_diff = (m_diff_type == DiffusionType::Implicit) ? m_time.deltaT() : 0.5*m_time.deltaT();
+        get_diffusion_scalar_op()->diffuse_scalar(get_tracer_new(),
+                                                  get_density_new(),
+                                                  GetVecOfConstPtrs(tra_eta),
+                                                  dt_diff);
+    }
+
+    // *************************************************************************************
+    // Define the forcing terms to use in the final update (using half-time density)
+    // *************************************************************************************
+    compute_vel_forces(GetVecOfPtrs(vel_forces), get_velocity_new_const(),
+                       GetVecOfConstPtrs(density_nph),
+                       get_tracer_old_const(), get_tracer_new_const());
+
+    // *************************************************************************************
+    // Update velocity
+    // *************************************************************************************
     for (int lev = 0; lev <= finest_level; ++lev)
     {
         auto& ld = *m_leveldata[lev];
@@ -504,28 +817,37 @@
         {
             Box const& bx = mfi.tilebox();
             Array4<Real> const& vel = ld.velocity.array(mfi);
-            Array4<Real> const& rho = ld.density.array(mfi);
-            Array4<Real> const& tra = ld.tracer.array(mfi);
             Array4<Real const> const& vel_o = ld.velocity_o.const_array(mfi);
-            Array4<Real const> const& rho_o = ld.density_o.const_array(mfi);
-            Array4<Real const> const& tra_o = ld.tracer_o.const_array(mfi);
             Array4<Real const> const& dvdt = ld.conv_velocity.const_array(mfi);
-            Array4<Real const> const& drdt = ld.conv_density.const_array(mfi);
-            Array4<Real const> const& dtdt = ld.conv_tracer.const_array(mfi);
             Array4<Real const> const& dvdt_o = ld.conv_velocity_o.const_array(mfi);
-            Array4<Real const> const& drdt_o = ld.conv_density_o.const_array(mfi);
-            Array4<Real const> const& dtdt_o = ld.conv_tracer_o.const_array(mfi);
             Array4<Real const> const& vel_f = vel_forces[lev].const_array(mfi);
-            Array4<Real const> const& tra_f = (l_ntrac > 0) ? tra_forces[lev].const_array(mfi)
-                                                            : Array4<Real const>{};
-
-            if (m_diff_type == DiffusionType::Explicit) {
+
+            if (m_diff_type == DiffusionType::Implicit)
+            {
+                amrex::ParallelFor(bx, [=] AMREX_GPU_DEVICE (int i, int j, int k) noexcept
+                {
+                    for (int idim = 0; idim < AMREX_SPACEDIM; ++idim) {
+                        vel(i,j,k,idim) = vel_o(i,j,k,idim) + l_dt*
+                            (0.5*(dvdt_o(i,j,k,idim)+dvdt(i,j,k,idim))+vel_f(i,j,k,idim));
+                    }
+                });
+            }
+            else if (m_diff_type == DiffusionType::Crank_Nicolson)
+            {
+                Array4<Real const> const& divtau_o = ld.divtau_o.const_array(mfi);
+                amrex::ParallelFor(bx, [=] AMREX_GPU_DEVICE (int i, int j, int k) noexcept
+                {
+                    for (int idim = 0; idim < AMREX_SPACEDIM; ++idim) {
+                        vel(i,j,k,idim) = vel_o(i,j,k,idim) + l_dt*
+                            (0.5*(dvdt_o(i,j,k,idim)+dvdt(i,j,k,idim))+vel_f(i,j,k,idim)
+                                +divtau_o(i,j,k,idim));
+                    }
+                });
+            }
+            else if (m_diff_type == DiffusionType::Explicit)
+            {
                 Array4<Real const> const& divtau_o = ld.divtau_o.const_array(mfi);
                 Array4<Real const> const& divtau   = ld.divtau.const_array(mfi);
-                Array4<Real const> const& laps_o = (l_ntrac > 0) ? ld.laps_o.const_array(mfi)
-                                                                 : Array4<Real const>{};
-                Array4<Real const> const& laps   = (l_ntrac > 0) ? ld.laps.const_array(mfi)
-                                                                 : Array4<Real const>{};
                 amrex::ParallelFor(bx, [=] AMREX_GPU_DEVICE (int i, int j, int k) noexcept
                 {
                     for (int idim = 0; idim < AMREX_SPACEDIM; ++idim) {
@@ -534,103 +856,42 @@
                                 +divtau_o(i,j,k,idim)+divtau(i,j,k,idim))
                              +vel_f(i,j,k,idim));
                     }
-
-                    if (!l_constant_density) {
-                        rho(i,j,k) = rho_o(i,j,k) + l_dt * 0.5*(drdt(i,j,k)+drdt_o(i,j,k));
-                    }
-
-                    for (int n = 0; n < l_ntrac; ++n) {
-                        tra(i,j,k,n) = tra_o(i,j,k,n) + l_dt *
-                            (0.5*(dtdt(i,j,k,n)+dtdt_o(i,j,k,n)+laps_o(i,j,k,n)+laps(i,j,k,n))
-                             +tra_f(i,j,k,n));
-                    }
-                });
-            } else if (m_diff_type == DiffusionType::Crank_Nicolson) {
-                Array4<Real const> const& divtau_o = ld.divtau_o.const_array(mfi);
-                Array4<Real const> const& laps_o = (l_ntrac > 0) ? ld.laps_o.const_array(mfi)
-                                                                 : Array4<Real const>{};
-                amrex::ParallelFor(bx, [=] AMREX_GPU_DEVICE (int i, int j, int k) noexcept
-                {
-                    for (int idim = 0; idim < AMREX_SPACEDIM; ++idim) {
-                        vel(i,j,k,idim) = vel_o(i,j,k,idim) + l_dt*
-                            (0.5*(dvdt_o(i,j,k,idim)+dvdt(i,j,k,idim))+vel_f(i,j,k,idim) 
-                                +divtau_o(i,j,k,idim));
-                    }
-
-                    if (!l_constant_density) {
-                        rho(i,j,k) = rho_o(i,j,k) + l_dt * 0.5*(drdt(i,j,k)+drdt_o(i,j,k));
-                    }
-
-                    for (int n = 0; n < l_ntrac; ++n) {
-                        tra(i,j,k,n) = tra_o(i,j,k,n) + l_dt *
-                            (0.5*(dtdt(i,j,k,n)+dtdt_o(i,j,k,n))+tra_f(i,j,k,n)
-                                +laps_o(i,j,k,n));
-                    }
-                });
-            } else {
-                amrex::ParallelFor(bx, [=] AMREX_GPU_DEVICE (int i, int j, int k) noexcept
-                {
-                    for (int idim = 0; idim < AMREX_SPACEDIM; ++idim) {
-                        vel(i,j,k,idim) = vel_o(i,j,k,idim) + l_dt*
-                            (0.5*(dvdt_o(i,j,k,idim)+dvdt(i,j,k,idim))+vel_f(i,j,k,idim));
-                    }
-
-                    if (!l_constant_density) {
-                        rho(i,j,k) = rho_o(i,j,k) + l_dt * 0.5*(drdt(i,j,k)+drdt_o(i,j,k));
-                    }
-
-                    for (int n = 0; n < l_ntrac; ++n) {
-                        tra(i,j,k,n) = tra_o(i,j,k,n) + l_dt *
-                            (0.5*(dtdt(i,j,k,n)+dtdt_o(i,j,k,n))+tra_f(i,j,k,n));
-                    }
                 });
             }
         }
     }
 
     // **********************************************************************************************
-    // 
+    //
     // Solve diffusion equation for u* at t^{n+1} but using eta at predicted new time
-    // 
+    //
     // **********************************************************************************************
 
     if (m_diff_type == DiffusionType::Crank_Nicolson || m_diff_type == DiffusionType::Implicit)
     {
         const int ng_diffusion = 1;
-        for (int lev = 0; lev <= finest_level; ++lev) {
+        for (int lev = 0; lev <= finest_level; ++lev)
             fillphysbc_velocity(lev, new_time, m_leveldata[lev]->velocity, ng_diffusion);
-            if (m_advect_tracer) {
-                fillphysbc_tracer(lev, new_time, m_leveldata[lev]->tracer, ng_diffusion);
-            }
-        }
 
         Real dt_diff = (m_diff_type == DiffusionType::Implicit) ? m_time.deltaT() : 0.5*m_time.deltaT();
         get_diffusion_tensor_op()->diffuse_velocity(get_velocity_new(),
                                                     get_density_new_const(),
                                                     GetVecOfConstPtrs(vel_eta),
-                                                    new_time, dt_diff);
-        if (m_advect_tracer) {
-            get_diffusion_scalar_op()->diffuse_scalar(get_tracer_new(),
-                                                      get_density_new(),
-                                                      GetVecOfConstPtrs(tra_eta),
-                                                      new_time, dt_diff);
-        }
-    }
-
-    // **********************************************************************************************
-    // 
+                                                    dt_diff);
+    }
+
+    // **********************************************************************************************
+    //
     // Project velocity field, update pressure
     bool incremental = false;
-    ApplyProjection(new_time, m_time.deltaT(), incremental);
-
-    // **********************************************************************************************
-    // 
+    ApplyProjection(GetVecOfConstPtrs(density_nph),new_time, m_time.deltaT(), incremental);
+
+    // **********************************************************************************************
+    //
     // Over-write velocity in cells with vfrac < 1e-4
-    // 
+    //
     // **********************************************************************************************
     incflo_correct_small_cells(get_velocity_new(),
                                GetVecOfConstPtrs(u_mac), GetVecOfConstPtrs(v_mac),
                                GetVecOfConstPtrs(w_mac));
-}
-=======
->>>>>>> 598d07c9
+}