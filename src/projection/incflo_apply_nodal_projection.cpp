--- conflicted
+++ resolved
@@ -77,7 +77,6 @@
     {
         for (int lev = 0; lev <= finest_level; lev++)
         {
-<<<<<<< HEAD
             auto& ld = *m_leveldata[lev];
 #ifdef _OPENMP
 #pragma omp parallel if (Gpu::notInLaunchRegion())
@@ -96,35 +95,20 @@
                     u(i,j,k,2) += gp(i,j,k,2) * soverrho;
                 });
             }
-=======
-            // Convert velocities to momenta
-            for(int dir = 0; dir < AMREX_SPACEDIM; dir++)
-                MultiFab::Multiply(*vel[lev], *density[lev], 0, dir, 1, vel[lev]->nGrow());
-
-            MultiFab::Saxpy(*vel[lev], scaling_factor, *gp[lev], 0, 0, AMREX_SPACEDIM, vel[lev]->nGrow());
-
-            // Convert momenta back to velocities
-            for(int dir = 0; dir < AMREX_SPACEDIM; dir++)
-                MultiFab::Divide(*vel[lev], *density[lev], 0, dir, 1, vel[lev]->nGrow());
->>>>>>> 781fb647
         }
     }
 
     // Define "vel" to be U^* - U^n rather than U^*
-<<<<<<< HEAD
+    if (proj_for_small_dt || incremental)
+    {
 #if 0
-    // xxxxx todo
-    if (proj_for_small_dt)
-=======
-    if (proj_for_small_dt || incremental)
->>>>>>> 781fb647
-    {
+        // xxxxx
        incflo_set_velocity_bcs(time, vel_o);
 
        for(int lev = 0; lev <= finest_level; lev++)
           MultiFab::Saxpy(*vel[lev], -1.0, *vel_o[lev], 0, 0, AMREX_SPACEDIM, vel[lev]->nGrow());
-    }
-#endif
+#endif
+    }
 
     // Create sigma
     Vector<amrex::MultiFab> sigma(finest_level+1);
@@ -182,15 +166,15 @@
         nodal_projector->project(vel, GetVecOfConstPtrs(sigma));
     }
 
+    // Define "vel" to be U^{n+1} rather than (U^{n+1}-U^n)
+    if (proj_for_small_dt || incremental)
+    {
 #if 0
     // xxxxx todo
-    // Define "vel" to be U^{n+1} rather than (U^{n+1}-U^n)
-    if (proj_for_small_dt || incremental)
-    {
        for(int lev = 0; lev <= finest_level; lev++)
           MultiFab::Saxpy(*vel[lev], 1.0, *vel_o[lev], 0, 0, AMREX_SPACEDIM, vel[lev]->nGrow());
-    }
-#endif
+#endif
+    }
 
     // Get phi and fluxes
     auto phi = nodal_projector->getPhi();
