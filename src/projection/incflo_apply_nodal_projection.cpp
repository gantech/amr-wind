#include <AMReX_BC_TYPES.H>
#include <incflo.H>
#include <incflo_proj_F.H>

using namespace amrex;

Array<amrex::LinOpBCType,AMREX_SPACEDIM>
incflo::get_projection_bc (Orientation::Side side) const noexcept
{
    Array<LinOpBCType,AMREX_SPACEDIM> r;
    for (int dir = 0; dir < AMREX_SPACEDIM; ++dir) {
        if (geom[0].isPeriodic(dir)) {
            r[dir] = LinOpBCType::Periodic;
        } else {
            auto bc = m_bc_type[Orientation(dir,side)];
            switch (bc)
            {
            case BC::pressure_inflow:
            case BC::pressure_outflow:
            {
                r[dir] = LinOpBCType::Dirichlet;
                break;
            }
            case BC::mass_inflow:
            case BC::no_slip_wall:
            {
                r[dir] = LinOpBCType::Neumann;
                break;
            }
            default:
                amrex::Abort("get_projection_bc: undefined BC type");
            };
        }
    }
    return r;
}

//
// Computes the following decomposition:
//
//    u + dt grad(phi) / ro = u*,     where div(u) = 0
//
// where u* is a non-div-free velocity field, stored
// by components in u, v, and w. The resulting div-free
// velocity field, u, overwrites the value of u* in u, v, and w.
//
// phi is an auxiliary function related to the pressure p by the relation:
//
//     new p  = phi
//
// except in the initial projection when
//
//     new p  = old p + phi     (nstep has its initial value -1)
//
// Note: scaling_factor equals dt except when called during initial projection, when it is 1.0
//
void incflo::ApplyProjection(Real time, Real scaling_factor, bool incremental)
{
    BL_PROFILE("incflo::ApplyProjection");

    // If we have dropped the dt substantially for whatever reason, use a different form of the approximate
    // projection that projects (U^*-U^n + dt Gp) rather than (U^* + dt Gp)

<<<<<<< HEAD
    bool proj_for_small_dt = (time > 0.0 && dt < 0.1 * prev_dt);
=======
    if (time > 0 && dt < 0.1 * prev_dt)
       proj_for_small_dt      = true;
>>>>>>> e10dac18

    if (incflo_verbose > 2)
    {
        if (proj_for_small_dt) {
            amrex::Print() << "Before projection (with small dt modification):" << std::endl;
        } else {
            amrex::Print() << "Before projection:" << std::endl;
        }
        PrintMaxValues(time);
    }

    // Add the ( grad p /ro ) back to u* (note the +dt)
    if (!incremental)
    {
        for (int lev = 0; lev <= finest_level; lev++)
        {
            auto& ld = *m_leveldata[lev];
#ifdef _OPENMP
#pragma omp parallel if (Gpu::notInLaunchRegion())
#endif
            for (MFIter mfi(ld.velocity,TilingIfNotGPU()); mfi.isValid(); ++mfi)
            {
                Box const& bx = mfi.tilebox();
                Array4<Real> const& u = ld.velocity.array(mfi);
                Array4<Real const> const& rho = ld.density.const_array(mfi);
                Array4<Real const> const& gp = ld.gp.const_array(mfi);
                amrex::ParallelFor(bx, [=] AMREX_GPU_DEVICE (int i, int j, int k) noexcept
                {
                    Real soverrho = scaling_factor / rho(i,j,k);
                    u(i,j,k,0) += gp(i,j,k,0) * soverrho;
                    u(i,j,k,1) += gp(i,j,k,1) * soverrho;
                    u(i,j,k,2) += gp(i,j,k,2) * soverrho;
                });
            }
        }
    }

    // Define "vel" to be U^* - U^n rather than U^*
    if (proj_for_small_dt || incremental)
    {
        for (int lev = 0; lev <= finest_level; ++lev) {
            MultiFab::Subtract(m_leveldata[lev]->velocity,
                               m_leveldata[lev]->velocity_o, 0, 0, AMREX_SPACEDIM, 0);
        }
    }

    // Create sigma
    Vector<amrex::MultiFab> sigma(finest_level+1);
    for (int lev = 0; lev <= finest_level; ++lev )
    {
        auto const& ld = *m_leveldata[lev];
        sigma[lev].define(grids[lev], dmap[lev], 1, 0, MFInfo(), *m_factory[lev]);
#ifdef _OPENMP
#pragma omp parallel if (Gpu::notInLaunchRegion())
#endif
        for (MFIter mfi(sigma[lev],TilingIfNotGPU()); mfi.isValid(); ++mfi)
        {
            Box const& bx = mfi.tilebox();
            Array4<Real> const& sig = sigma[lev].array(mfi);
            Array4<Real const> const& rho = ld.density.const_array(mfi);
            amrex::ParallelFor(bx, [=] AMREX_GPU_DEVICE (int i, int j, int k) noexcept
            {
                sig(i,j,k) = scaling_factor / rho(i,j,k);
            });
        }
    }

<<<<<<< HEAD
    // Perform projection
    {
        if (!nodal_projector) {
            auto bclo = get_projection_bc(Orientation::low);
            auto bchi = get_projection_bc(Orientation::high);
#ifdef AMREX_USE_EB
            if (!EBFactory(0).isAllRegular()) {
                Vector<EBFArrayBoxFactory const*> fact(finest_level+1);
                for (int lev = 0; lev <= finest_level; ++lev) {
                    fact[lev] = &(EBFactory(lev));
                }
                nodal_projector.reset(new NodalProjector(Geom(0,finest_level),
                                                         boxArray(0,finest_level),
                                                         DistributionMap(0,finest_level),
                                                         bclo, bchi, fact, LPInfo()));
            } else
#endif
            {
                nodal_projector.reset(new NodalProjector(Geom(0,finest_level),
                                                         boxArray(0,finest_level),
                                                         DistributionMap(0,finest_level),
                                                         bclo, bchi, LPInfo()));
            }
        }

        Vector<MultiFab*> vel;
        for (int lev = 0; lev <= finest_level; ++lev) {
            vel.push_back(&(m_leveldata[lev]->velocity));
            vel[lev]->setBndry(0.0);
            if (!proj_for_small_dt and !incremental) {
                set_inflow_velocity(lev, time, *vel[lev], 1);
            }
        }

        nodal_projector->project(vel, GetVecOfConstPtrs(sigma));
    }
=======
    // Setup solver
    int bc_lo[3], bc_hi[3];
    Box domain(geom[0].Domain());

    //
    // First the nodal projection
    //
    set_ppe_bcs(bc_lo, bc_hi,
                domain.loVect(), domain.hiVect(),
                &nghost,
                bc_ilo[0]->dataPtr(), bc_ihi[0]->dataPtr(),
                bc_jlo[0]->dataPtr(), bc_jhi[0]->dataPtr(),
                bc_klo[0]->dataPtr(), bc_khi[0]->dataPtr());

    ppe_lobc = {(LinOpBCType)bc_lo[0], (LinOpBCType)bc_lo[1], (LinOpBCType)bc_lo[2]};
    ppe_hibc = {(LinOpBCType)bc_hi[0], (LinOpBCType)bc_hi[1], (LinOpBCType)bc_hi[2]};

    LPInfo info;
    info.setMaxCoarseningLevel(100);

    nodal_projector.reset(new NodalProjector(GetVecOfPtrs(vel),GetVecOfConstPtrs(sigma), geom, info));
    nodal_projector->setDomainBC(ppe_lobc, ppe_hibc);
    nodal_projector->project();

>>>>>>> e10dac18

    // Define "vel" to be U^{n+1} rather than (U^{n+1}-U^n)
    if (proj_for_small_dt || incremental)
    {
        for (int lev = 0; lev <= finest_level; ++lev) {
            MultiFab::Add(m_leveldata[lev]->velocity,
                          m_leveldata[lev]->velocity_o, 0, 0, AMREX_SPACEDIM, 0);
        }
    }

    // Get phi and fluxes
    auto phi = nodal_projector->getPhi();
    auto gradphi = nodal_projector->getGradPhi();

    for(int lev = 0; lev <= finest_level; lev++)
    {
        auto& ld = *m_leveldata[lev];
#ifdef _OPENMP
#pragma omp parallel if (Gpu::notInLaunchRegion())
#endif
        for (MFIter mfi(ld.gp,TilingIfNotGPU()); mfi.isValid(); ++mfi) {
            Box const& tbx = mfi.tilebox();
            Box const& nbx = mfi.nodaltilebox();
            Array4<Real> const& gp_lev = ld.gp.array(mfi);
            Array4<Real> const& p_lev = ld.p.array(mfi);
            Array4<Real const> const& gp_proj = gradphi[lev]->const_array(mfi);
            Array4<Real const> const& p_proj = phi[lev]->const_array(mfi);
            if (incremental) {
                amrex::ParallelFor(tbx, AMREX_SPACEDIM,
                [=] AMREX_GPU_DEVICE (int i, int j, int k, int n) noexcept
                {
                    gp_lev(i,j,k,n) += gp_proj(i,j,k,n);
                });
                amrex::ParallelFor(nbx, [=] AMREX_GPU_DEVICE (int i, int j, int k) noexcept
                {
                    p_lev (i,j,k) += p_proj(i,j,k);
                });
            } else {
                amrex::ParallelFor(tbx, AMREX_SPACEDIM,
                [=] AMREX_GPU_DEVICE (int i, int j, int k, int n) noexcept
                {
                    gp_lev(i,j,k,n) = gp_proj(i,j,k,n);
                });
                amrex::ParallelFor(nbx, [=] AMREX_GPU_DEVICE (int i, int j, int k) noexcept
                {
                    p_lev(i,j,k) = p_proj(i,j,k);
                });
            }
        }
    }

    // xxxxx Is this needed? Even if yes, we probably only average down gp (and p?).
    //  AverageDown();

    if(incflo_verbose > 2)
    {
        if (proj_for_small_dt) {
            amrex::Print() << "After  projection (with small dt modification):" << std::endl;
        } else {
            amrex::Print() << "After  projection:" << std::endl;
        }
        PrintMaxValues(time);
    }
}<|MERGE_RESOLUTION|>--- conflicted
+++ resolved
@@ -61,12 +61,7 @@
     // If we have dropped the dt substantially for whatever reason, use a different form of the approximate
     // projection that projects (U^*-U^n + dt Gp) rather than (U^* + dt Gp)
 
-<<<<<<< HEAD
-    bool proj_for_small_dt = (time > 0.0 && dt < 0.1 * prev_dt);
-=======
-    if (time > 0 && dt < 0.1 * prev_dt)
-       proj_for_small_dt      = true;
->>>>>>> e10dac18
+    bool proj_for_small_dt = (time > 0.0 and dt < 0.1 * prev_dt);
 
     if (incflo_verbose > 2)
     {
@@ -134,69 +129,25 @@
         }
     }
 
-<<<<<<< HEAD
     // Perform projection
-    {
-        if (!nodal_projector) {
-            auto bclo = get_projection_bc(Orientation::low);
-            auto bchi = get_projection_bc(Orientation::high);
-#ifdef AMREX_USE_EB
-            if (!EBFactory(0).isAllRegular()) {
-                Vector<EBFArrayBoxFactory const*> fact(finest_level+1);
-                for (int lev = 0; lev <= finest_level; ++lev) {
-                    fact[lev] = &(EBFactory(lev));
-                }
-                nodal_projector.reset(new NodalProjector(Geom(0,finest_level),
-                                                         boxArray(0,finest_level),
-                                                         DistributionMap(0,finest_level),
-                                                         bclo, bchi, fact, LPInfo()));
-            } else
-#endif
-            {
-                nodal_projector.reset(new NodalProjector(Geom(0,finest_level),
-                                                         boxArray(0,finest_level),
-                                                         DistributionMap(0,finest_level),
-                                                         bclo, bchi, LPInfo()));
-            }
-        }
-
-        Vector<MultiFab*> vel;
-        for (int lev = 0; lev <= finest_level; ++lev) {
-            vel.push_back(&(m_leveldata[lev]->velocity));
-            vel[lev]->setBndry(0.0);
-            if (!proj_for_small_dt and !incremental) {
-                set_inflow_velocity(lev, time, *vel[lev], 1);
-            }
-        }
-
-        nodal_projector->project(vel, GetVecOfConstPtrs(sigma));
-    }
-=======
-    // Setup solver
-    int bc_lo[3], bc_hi[3];
-    Box domain(geom[0].Domain());
-
-    //
-    // First the nodal projection
-    //
-    set_ppe_bcs(bc_lo, bc_hi,
-                domain.loVect(), domain.hiVect(),
-                &nghost,
-                bc_ilo[0]->dataPtr(), bc_ihi[0]->dataPtr(),
-                bc_jlo[0]->dataPtr(), bc_jhi[0]->dataPtr(),
-                bc_klo[0]->dataPtr(), bc_khi[0]->dataPtr());
-
-    ppe_lobc = {(LinOpBCType)bc_lo[0], (LinOpBCType)bc_lo[1], (LinOpBCType)bc_lo[2]};
-    ppe_hibc = {(LinOpBCType)bc_hi[0], (LinOpBCType)bc_hi[1], (LinOpBCType)bc_hi[2]};
-
-    LPInfo info;
-    info.setMaxCoarseningLevel(100);
-
-    nodal_projector.reset(new NodalProjector(GetVecOfPtrs(vel),GetVecOfConstPtrs(sigma), geom, info));
-    nodal_projector->setDomainBC(ppe_lobc, ppe_hibc);
+    std::unique_ptr<NodalProjector> nodal_projector;
+
+    auto bclo = get_projection_bc(Orientation::low);
+    auto bchi = get_projection_bc(Orientation::high);
+
+    Vector<MultiFab*> vel;
+    for (int lev = 0; lev <= finest_level; ++lev) {
+        vel.push_back(&(m_leveldata[lev]->velocity));
+        vel[lev]->setBndry(0.0);
+        if (!proj_for_small_dt and !incremental) {
+            set_inflow_velocity(lev, time, *vel[lev], 1);
+        }
+    }
+
+    nodal_projector.reset(new NodalProjector(vel, GetVecOfConstPtrs(sigma),
+                                             Geom(0,finest_level), LPInfo()));
+    nodal_projector->setDomainBC(bclo, bchi);
     nodal_projector->project();
-
->>>>>>> e10dac18
 
     // Define "vel" to be U^{n+1} rather than (U^{n+1}-U^n)
     if (proj_for_small_dt || incremental)
