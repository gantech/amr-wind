#include <incflo.H>
#include <DiffusionScalarOp.H>
#include <AMReX_ParmParse.H>

#ifdef AMREX_USE_EB
#include <AMReX_EB_utils.H>
#endif

using namespace amrex;

DiffusionScalarOp::DiffusionScalarOp (incflo* a_incflo)
    : m_incflo(a_incflo)
{
    readParameters();

    LPInfo info_solve;
    info_solve.setMaxCoarseningLevel(m_mg_max_coarsening_level);
    LPInfo info_apply;
    info_apply.setMaxCoarseningLevel(0);
#ifdef AMREX_USE_EB
    int finest_level = m_incflo->finestLevel();
    if (!m_incflo->EBFactory(0).isAllRegular())
    {
        Vector<EBFArrayBoxFactory const*> ebfact;
        for (int lev = 0; lev <= finest_level; ++lev) {
            ebfact.push_back(&(m_incflo->EBFactory(lev)));
        }
        m_eb_solve_op.reset(new MLEBABecLap(m_incflo->Geom(0,finest_level),
                                            m_incflo->boxArray(0,finest_level),
                                            m_incflo->DistributionMap(0,finest_level),
                                            info_solve, ebfact));
        m_eb_solve_op->setMaxOrder(m_mg_maxorder);
        m_eb_solve_op->setDomainBC(m_incflo->get_diffuse_scalar_bc(Orientation::low),
                                   m_incflo->get_diffuse_scalar_bc(Orientation::high));
        if (m_incflo->need_divtau()) {
            m_eb_apply_op.reset(new MLEBABecLap(m_incflo->Geom(0,finest_level),
                                                m_incflo->boxArray(0,finest_level),
                                                m_incflo->DistributionMap(0,finest_level),
                                                info_apply, ebfact));
            m_eb_apply_op->setMaxOrder(m_mg_maxorder);
            m_eb_apply_op->setDomainBC(m_incflo->get_diffuse_scalar_bc(Orientation::low),
                                       m_incflo->get_diffuse_scalar_bc(Orientation::high));
        }
    }
    else
#endif
    {
        m_reg_solve_op.reset(new MLABecLaplacian(m_incflo->Geom(0,m_incflo->finestLevel()),
                                                 m_incflo->boxArray(0,m_incflo->finestLevel()),
                                                 m_incflo->DistributionMap(0,m_incflo->finestLevel()),
                                                 info_solve));
        m_reg_solve_op->setMaxOrder(m_mg_maxorder);
        m_reg_solve_op->setDomainBC(m_incflo->get_diffuse_scalar_bc(Orientation::low),
                                    m_incflo->get_diffuse_scalar_bc(Orientation::high));
        if (m_incflo->need_divtau()) {
            m_reg_apply_op.reset(new MLABecLaplacian(m_incflo->Geom(0,m_incflo->finestLevel()),
                                                     m_incflo->boxArray(0,m_incflo->finestLevel()),
                                                     m_incflo->DistributionMap(0,m_incflo->finestLevel()),
                                                     info_apply));
            m_reg_apply_op->setMaxOrder(m_mg_maxorder);
            m_reg_apply_op->setDomainBC(m_incflo->get_diffuse_scalar_bc(Orientation::low),
                                        m_incflo->get_diffuse_scalar_bc(Orientation::high));
        }
    }
}

void
DiffusionScalarOp::readParameters ()
{
    ParmParse pp("diffusion");

    pp.query("verbose", m_verbose);
    pp.query("mg_verbose", m_mg_verbose);
    pp.query("mg_cg_verbose", m_mg_cg_verbose);
    pp.query("mg_max_iter", m_mg_max_iter);
    pp.query("mg_cg_maxiter", m_mg_cg_maxiter);
    pp.query("mg_max_fmg_iter", m_mg_max_fmg_iter);
    pp.query("mg_max_coarsening_level", m_mg_max_coarsening_level);
    pp.query("mg_maxorder", m_mg_maxorder);
    pp.query("mg_rtol", m_mg_rtol);
    pp.query("mg_atol", m_mg_atol);
    pp.query("bottom_solver_type", m_bottom_solver_type);
}

void
DiffusionScalarOp::diffuse_scalar (Vector<MultiFab*> const& tracer,
                                   Vector<MultiFab*> const& density,
                                   Vector<MultiFab const*> const& eta,
<<<<<<< HEAD
                                   Real /* t */, Real dt)
=======
                                   Real dt)
>>>>>>> 598d07c9
{
    //
    //      alpha a - beta div ( b grad )   <--->   rho - dt div ( mu grad )
    //
    // So the constants and variable coefficients are:
    //
    //      alpha: 1
    //      beta: dt
    //      a: rho
    //      b: mu

    if (m_verbose > 0) {
        amrex::Print() << "Diffusing scalars one at a time ..." << std::endl;
    }

    const int finest_level = m_incflo->finestLevel();

    Vector<MultiFab> rhs(finest_level+1);
    for (int lev = 0; lev <= finest_level; ++lev) {
        rhs[lev].define(tracer[lev]->boxArray(), tracer[lev]->DistributionMap(), 1, 0);
    }

#ifdef AMREX_USE_EB
    if (m_eb_solve_op)
    {
        m_eb_solve_op->setScalars(1.0, dt);
        for (int lev = 0; lev <= finest_level; ++lev) {
            m_eb_solve_op->setACoeffs(lev, *density[lev]);
        }
    }
    else
#endif
    {
        m_reg_solve_op->setScalars(1.0, dt);
        for (int lev = 0; lev <= finest_level; ++lev) {
            m_reg_solve_op->setACoeffs(lev, *density[lev]);
        }
    }

    for (int comp = 0; comp < tracer[0]->nComp(); ++comp)
    {

        Vector<MultiFab> phi;
        for (int lev = 0; lev <= finest_level; ++lev) {
            phi.emplace_back(*tracer[lev], amrex::make_alias, comp, 1);
#ifdef AMREX_USE_EB
            if (m_eb_solve_op)
            {
                Array<MultiFab,AMREX_SPACEDIM> b = m_incflo->average_tracer_eta_to_faces(lev, comp, *eta[lev]);
                m_eb_solve_op->setBCoeffs(lev, GetArrOfConstPtrs(b));
                m_eb_solve_op->setLevelBC(lev, &phi[lev]);
            }
            else
#endif
            {
                Array<MultiFab,AMREX_SPACEDIM> b = m_incflo->average_tracer_eta_to_faces(lev, comp, *eta[lev]);
                m_reg_solve_op->setBCoeffs(lev, GetArrOfConstPtrs(b));
                
                MultiFab bc(phi[lev].boxArray(),phi[lev].DistributionMap(),1, 1, MFInfo(),phi[lev].Factory());

                // copy tracer into bc in case there is a periodic bc
                // fixme this seems inefficient
                MultiFab::Copy(bc, phi[lev], 0, 0, 1, 1);
                m_incflo->heat_flux_model_bc(lev, comp, bc);
                m_reg_solve_op->setLevelBC(lev, &bc);
            }
#ifdef _OPENMP
#pragma omp parallel if (Gpu::notInLaunchRegion())
#endif
            for (MFIter mfi(rhs[lev],TilingIfNotGPU()); mfi.isValid(); ++mfi) {
                Box const& bx = mfi.tilebox();
                Array4<Real> const& rhs_a = rhs[lev].array(mfi);
                Array4<Real const> const& tra_a = tracer[lev]->const_array(mfi,comp);
                Array4<Real const> const& rho_a = density[lev]->const_array(mfi);
                amrex::ParallelFor(bx,
                [=] AMREX_GPU_DEVICE (int i, int j, int k) noexcept
                {
                    rhs_a(i,j,k) = rho_a(i,j,k) * tra_a(i,j,k);
                });
            }
        }

#ifdef AMREX_USE_EB
        MLMG mlmg(m_eb_solve_op ? static_cast<MLLinOp&>(*m_eb_solve_op) : static_cast<MLLinOp&>(*m_reg_solve_op));
#else
        MLMG mlmg(*m_reg_solve_op);
#endif

        // The default bottom solver is BiCG
        if (m_bottom_solver_type == "smoother")
        {
            mlmg.setBottomSolver(MLMG::BottomSolver::smoother);
        }
        else if (m_bottom_solver_type == "hypre")
        {
            mlmg.setBottomSolver(MLMG::BottomSolver::hypre);
        }
        // Maximum iterations for MultiGrid / ConjugateGradients
        mlmg.setMaxIter(m_mg_max_iter);
        mlmg.setMaxFmgIter(m_mg_max_fmg_iter);
        mlmg.setCGMaxIter(m_mg_cg_maxiter);
        
        // Verbosity for MultiGrid / ConjugateGradients
        mlmg.setVerbose(m_mg_verbose);
        mlmg.setCGVerbose(m_mg_cg_verbose);

        mlmg.solve(GetVecOfPtrs(phi), GetVecOfConstPtrs(rhs), m_mg_rtol, m_mg_atol);
    }
}

void DiffusionScalarOp::compute_laps (Vector<MultiFab*> const& a_laps,
                                      Vector<MultiFab const*> const& a_tracer,
                                      Vector<MultiFab const*> const& a_density,
<<<<<<< HEAD
                                      Vector<MultiFab const*> const& a_eta,
                                      Real /* t */)
=======
                                      Vector<MultiFab const*> const& a_eta)
>>>>>>> 598d07c9
{
    BL_PROFILE("DiffusionScalarOp::compute_laps");

    int finest_level = m_incflo->finestLevel();

    Vector<MultiFab> tracer(finest_level+1);
    for (int lev = 0; lev <= finest_level; ++lev) {
        tracer[lev].define(a_tracer[lev]->boxArray(),
                           a_tracer[lev]->DistributionMap(),
                           m_incflo->m_ntrac, 1, MFInfo(),
                           a_tracer[lev]->Factory());
        MultiFab::Copy(tracer[lev], *a_tracer[lev], 0, 0, m_incflo->m_ntrac, 1);
    }

#ifdef AMREX_USE_EB
    if (m_eb_apply_op)
    {
        Vector<MultiFab> laps_tmp(finest_level+1);
        for (int lev = 0; lev <= finest_level; ++lev) {
            laps_tmp[lev].define(a_laps[lev]->boxArray(),
                                 a_laps[lev]->DistributionMap(),
                                 m_incflo->m_ntrac, 2, MFInfo(),
                                 a_laps[lev]->Factory());
            laps_tmp[lev].setVal(0.0);
        }

        // We want to return div (mu grad)) phi
        m_eb_apply_op->setScalars(0.0, -1.0);

        // This should have no effect since the first scalar is 0
        for (int lev = 0; lev <= finest_level; ++lev) {
            m_eb_apply_op->setACoeffs(lev, *a_density[lev]);
        }

        for (int comp = 0; comp < m_incflo->m_ntrac; ++comp) {
            Vector<MultiFab> laps_comp;
            Vector<MultiFab> tracer_comp;
            for (int lev = 0; lev <= finest_level; ++lev) {
                laps_comp.emplace_back(laps_tmp[lev],amrex::make_alias,comp,1);
                tracer_comp.emplace_back(tracer[lev],amrex::make_alias,comp,1);
                Array<MultiFab,AMREX_SPACEDIM> b = m_incflo->average_tracer_eta_to_faces(lev, comp, *a_eta[lev]);
                m_eb_apply_op->setBCoeffs(lev, GetArrOfConstPtrs(b));
                m_eb_apply_op->setLevelBC(lev, &tracer_comp[lev]);
            }

            MLMG mlmg(*m_eb_apply_op);
            mlmg.apply(GetVecOfPtrs(laps_comp), GetVecOfPtrs(tracer_comp));
        }

        for(int lev = 0; lev <= finest_level; lev++)
        {
            // xxxxx TODO
            amrex::single_level_redistribute(lev, laps_tmp[lev],
                                             *a_laps[lev], 0, m_incflo->m_ntrac,
                                             m_incflo->Geom());
        }
    }
    else
#endif
    {
        // We want to return div (mu grad)) phi
        m_reg_apply_op->setScalars(0.0, -1.0);

        // This should have no effect since the first scalar is 0
        for (int lev = 0; lev <= finest_level; ++lev) {
            m_reg_apply_op->setACoeffs(lev, *a_density[lev]);
        }

        for (int comp = 0; comp < m_incflo->m_ntrac; ++comp) {
            Vector<MultiFab> laps_comp;
            Vector<MultiFab> tracer_comp;
            for (int lev = 0; lev <= finest_level; ++lev) {
                laps_comp.emplace_back(*a_laps[lev],amrex::make_alias,comp,1);
                tracer_comp.emplace_back(tracer[lev],amrex::make_alias,comp,1);
                Array<MultiFab,AMREX_SPACEDIM> b = m_incflo->average_tracer_eta_to_faces(lev, comp, *a_eta[lev]);
                m_reg_apply_op->setBCoeffs(lev, GetArrOfConstPtrs(b));
                
                MultiFab bc(tracer_comp[lev].boxArray(), tracer_comp[lev].DistributionMap(), 1, 1, MFInfo(), tracer_comp[lev].Factory());
                // copy tracer into bc in case there is a periodic bc
                // fixme this seems inefficient
                MultiFab::Copy(bc, tracer_comp[lev], 0, 0, 1, 1);

                m_incflo->heat_flux_model_bc(lev, comp, bc);
                m_reg_apply_op->setLevelBC(lev, &bc);
            }

            MLMG mlmg(*m_reg_apply_op);
            mlmg.apply(GetVecOfPtrs(laps_comp), GetVecOfPtrs(tracer_comp));
        }
    }
}<|MERGE_RESOLUTION|>--- conflicted
+++ resolved
@@ -86,11 +86,7 @@
 DiffusionScalarOp::diffuse_scalar (Vector<MultiFab*> const& tracer,
                                    Vector<MultiFab*> const& density,
                                    Vector<MultiFab const*> const& eta,
-<<<<<<< HEAD
-                                   Real /* t */, Real dt)
-=======
                                    Real dt)
->>>>>>> 598d07c9
 {
     //
     //      alpha a - beta div ( b grad )   <--->   rho - dt div ( mu grad )
@@ -204,12 +200,7 @@
 void DiffusionScalarOp::compute_laps (Vector<MultiFab*> const& a_laps,
                                       Vector<MultiFab const*> const& a_tracer,
                                       Vector<MultiFab const*> const& a_density,
-<<<<<<< HEAD
-                                      Vector<MultiFab const*> const& a_eta,
-                                      Real /* t */)
-=======
                                       Vector<MultiFab const*> const& a_eta)
->>>>>>> 598d07c9
 {
     BL_PROFILE("DiffusionScalarOp::compute_laps");
 
