--- conflicted
+++ resolved
@@ -87,11 +87,7 @@
 DiffusionTensorOp::diffuse_velocity (Vector<MultiFab*> const& velocity,
                                      Vector<MultiFab const*> const& density,
                                      Vector<MultiFab const*> const& eta,
-<<<<<<< HEAD
-                                     Real /* t */, Real dt)
-=======
                                      Real dt)
->>>>>>> 598d07c9
 {
     //
     //      alpha a - beta div ( b grad )   <--->   rho - dt div ( mu grad )
@@ -201,12 +197,7 @@
 void DiffusionTensorOp::compute_divtau (Vector<MultiFab*> const& a_divtau,
                                         Vector<MultiFab const*> const& a_velocity,
                                         Vector<MultiFab const*> const& a_density,
-<<<<<<< HEAD
-                                        Vector<MultiFab const*> const& a_eta,
-                                        Real /* t */)
-=======
                                         Vector<MultiFab const*> const& a_eta)
->>>>>>> 598d07c9
 {
     BL_PROFILE("DiffusionTensorOp::compute_divtau");
 
