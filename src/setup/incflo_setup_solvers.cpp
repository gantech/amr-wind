--- conflicted
+++ resolved
@@ -23,16 +23,6 @@
     ppe_lobc = {(LinOpBCType)bc_lo[0], (LinOpBCType)bc_lo[1], (LinOpBCType)bc_lo[2]};
     ppe_hibc = {(LinOpBCType)bc_hi[0], (LinOpBCType)bc_hi[1], (LinOpBCType)bc_hi[2]};
 
-<<<<<<< HEAD
-    Vector<Geometry> lgeom {geom.begin(), geom.begin()+finest_level+1};
-    Vector<BoxArray> lgrids{grids.begin(), grids.begin()+finest_level+1};
-    Vector<DistributionMapping> ldmap{dmap.begin(), dmap.begin()+finest_level+1};
-    Vector<EBFArrayBoxFactory const*> fact = GetVecOfConstPtrs(ebfactory);
-    Vector<EBFArrayBoxFactory const*> lfact{fact.begin(), fact.begin()+finest_level+1};
-
-    nodal_projector.reset(new NodalProjector(lgeom, lgrids, ldmap, ppe_lobc, ppe_hibc,
-                                             lfact));
-=======
     LPInfo info;
     info.setMaxCoarseningLevel(100);
 
@@ -42,7 +32,6 @@
 #else
     nodal_projector.reset(new NodalProjector(geom, grids, dmap, ppe_lobc, ppe_hibc, info));
 #endif
->>>>>>> 47949e18
 
     //
     // Now the diffusion solver
