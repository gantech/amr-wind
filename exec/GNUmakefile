--- conflicted
+++ resolved
@@ -18,9 +18,9 @@
 
 
 ########################################################################\
-# 																		#
+# 									#
 # Below are settings which we probably don't want to change very often. #
-# 																		#
+# 									#
 ########################################################################/
 
 # Path to AMReX directory and incflo directories
@@ -59,7 +59,7 @@
 Bdirs 	+= src/utilities
 
 ifeq ($(USE_EB), TRUE)
-Bdirs 	+= src/embedded_boundaries
+  Bdirs 	+= src/embedded_boundaries
 endif
 
 Bpack	+= $(foreach dir, $(Bdirs), $(TOP)/$(dir)/Make.package)
@@ -70,18 +70,13 @@
 VPATH_LOCATIONS   += $(Blocs)
 
 #These are the directories in AMReX
-<<<<<<< HEAD
-Pdirs   := Base AmrCore Boundary EB LinearSolvers/MLMG LinearSolvers/Projections
-=======
-Pdirs   := Base AmrCore Boundary 
-
+Pdirs   := Base AmrCore Boundary LinearSolvers/MLMG LinearSolvers/Projections
 ifeq ($(USE_EB), TRUE)
-Pdirs 	+= EB
+  Pdirs 	+= EB
 endif
->>>>>>> 47949e18
 
 ifeq ($(USE_HYPRE), TRUE)
-Pdirs   += Extern/HYPRE
+  Pdirs   += Extern/HYPRE
 endif
 
 Ppack	+= $(foreach dir, $(Pdirs), $(AMREX_HOME)/Src/$(dir)/Make.package)
